--- conflicted
+++ resolved
@@ -17,27 +17,17 @@
 package org.jbpm.bpmn2;
 
 import java.io.ByteArrayInputStream;
-<<<<<<< HEAD
-import java.io.IOException;
 import java.io.InputStreamReader;
-=======
->>>>>>> 361ae747
 import java.io.StringReader;
 import java.util.ArrayList;
 import java.util.HashMap;
 import java.util.List;
 import java.util.Map;
-
-<<<<<<< HEAD
-import javax.persistence.EntityManagerFactory;
-import javax.persistence.Persistence;
+import java.util.Properties;
+
 import javax.xml.parsers.DocumentBuilder;
 import javax.xml.parsers.DocumentBuilderFactory;
-import javax.xml.parsers.FactoryConfigurationError;
 import javax.xml.parsers.ParserConfigurationException;
-=======
-import javax.xml.parsers.DocumentBuilderFactory;
->>>>>>> 361ae747
 
 import org.drools.KnowledgeBase;
 import org.drools.KnowledgeBaseFactory;
@@ -53,10 +43,16 @@
 import org.drools.event.process.ProcessVariableChangedEvent;
 import org.drools.impl.KnowledgeBaseFactoryServiceImpl;
 import org.drools.io.ResourceFactory;
+import org.drools.persistence.jpa.JPAKnowledgeService;
 import org.drools.process.core.datatype.impl.type.ObjectDataType;
+import org.drools.runtime.Environment;
+import org.drools.runtime.EnvironmentName;
+import org.drools.runtime.KnowledgeSessionConfiguration;
 import org.drools.runtime.StatefulKnowledgeSession;
 import org.drools.runtime.process.ProcessInstance;
 import org.drools.runtime.process.WorkItem;
+import org.drools.runtime.process.WorkItemHandler;
+import org.drools.runtime.process.WorkItemManager;
 import org.drools.runtime.process.WorkflowProcessInstance;
 import org.jbpm.JbpmJUnitTestCase;
 import org.jbpm.bpmn2.core.Association;
@@ -73,54 +69,14 @@
 import org.jbpm.process.instance.impl.demo.DoNothingWorkItemHandler;
 import org.jbpm.process.instance.impl.demo.SystemOutWorkItemHandler;
 import org.jbpm.ruleflow.core.RuleFlowProcess;
-<<<<<<< HEAD
 import org.w3c.dom.Attr;
 import org.w3c.dom.Document;
 import org.w3c.dom.Element;
-import org.xml.sax.SAXException;
 
 import bitronix.tm.TransactionManagerServices;
-import bitronix.tm.resource.jdbc.PoolingDataSource;
-
-public class SimpleBPMNProcessTest extends JbpmTestCase {
-
-	private PoolingDataSource ds1;
-	private EntityManagerFactory emf;
-	private static Server h2Server;
-    
-    static {
-    	try {
-			DeleteDbFiles.execute("", "JPADroolsFlow", true);
-			h2Server = Server.createTcpServer(new String[0]);
-			h2Server.start();
-		} catch (SQLException e) {
-			throw new RuntimeException("can't start h2 server db",e);
-		}
-    }
-    
-    protected void setUp() {
-    	ds1 = new PoolingDataSource();
-        ds1.setClassName("bitronix.tm.resource.jdbc.lrc.LrcXADataSource");
-    	ds1.setUniqueName("jdbc/testDS1");
-    	ds1.setMaxPoolSize(5);
-    	ds1.setAllowLocalTransactions(true);
-    	ds1.getDriverProperties().setProperty("driverClassName", "org.h2.Driver");
-    	ds1.getDriverProperties().setProperty("url", "jdbc:h2:tcp://localhost/JPADroolsFlow");
-    	ds1.getDriverProperties().setProperty("user", "sa");
-    	ds1.getDriverProperties().setProperty("password", "");
-        ds1.init();
-        emf = Persistence.createEntityManagerFactory( "org.jbpm.persistence.jpa" );
-    }
-=======
-import org.w3c.dom.Document;
 
 public class SimpleBPMNProcessTest extends JbpmJUnitTestCase {
->>>>>>> 361ae747
-
-    public SimpleBPMNProcessTest() {
-    	super(true);
-    }
-    
+
     public void testMinimalProcess() throws Exception {
 		KnowledgeBase kbase = createKnowledgeBase("BPMN2-MinimalProcess.bpmn2");
 		StatefulKnowledgeSession ksession = createKnowledgeSession(kbase);
@@ -1352,7 +1308,6 @@
 		kbase.addKnowledgePackages(kbuilder.getKnowledgePackages());
 		return kbase;
 	}
-<<<<<<< HEAD
 	
 	private KnowledgeBase createKnowledgeBaseWithoutDumper(String process) throws Exception {
         KnowledgeBuilderConfiguration conf = KnowledgeBuilderFactory.newKnowledgeBuilderConfiguration();
@@ -1376,60 +1331,4 @@
         return kbase;
     }
 	
-	private StatefulKnowledgeSession createKnowledgeSession(KnowledgeBase kbase) {
-//	    Environment env = KnowledgeBaseFactory.newEnvironment();
-//		Properties properties = new Properties();
-//		properties.put("drools.processInstanceManagerFactory", "org.jbpm.process.instance.impl.DefaultProcessInstanceManagerFactory");
-//		properties.put("drools.processSignalManagerFactory", "org.jbpm.process.instance.event.DefaultSignalManagerFactory");
-//		KnowledgeSessionConfiguration config = KnowledgeBaseFactory.newKnowledgeSessionConfiguration(properties);
-//		return kbase.newStatefulKnowledgeSession(config, env);
-	    Environment env = KnowledgeBaseFactory.newEnvironment();
-	    env.set(EnvironmentName.ENTITY_MANAGER_FACTORY, emf);
-	    env.set(EnvironmentName.TRANSACTION_MANAGER,
-	        TransactionManagerServices.getTransactionManager());
-		Properties properties = new Properties();
-		properties.put("drools.processInstanceManagerFactory", "org.jbpm.persistence.processinstance.JPAProcessInstanceManagerFactory");
-		properties.put("drools.processSignalManagerFactory", "org.jbpm.persistence.processinstance.JPASignalManagerFactory");
-		KnowledgeSessionConfiguration config = KnowledgeBaseFactory.newKnowledgeSessionConfiguration(properties);
-		return JPAKnowledgeService.newStatefulKnowledgeSession(kbase, config, env);
-	}
-	
-	private StatefulKnowledgeSession restoreSession(StatefulKnowledgeSession ksession) {
-//		return ksession;
-		int id = ksession.getId();
-		KnowledgeBase kbase = ksession.getKnowledgeBase();
-		Environment env = ksession.getEnvironment();
-		KnowledgeSessionConfiguration config = ksession.getSessionConfiguration();
-		return JPAKnowledgeService.loadStatefulKnowledgeSession(id, kbase, config, env);
-	}
-	
-	private void assertProcessInstanceCompleted(long processInstanceId, StatefulKnowledgeSession ksession) {
-		assertNull(ksession.getProcessInstance(processInstanceId));
-	}
-	
-	private void assertProcessInstanceAborted(long processInstanceId, StatefulKnowledgeSession ksession) {
-		assertNull(ksession.getProcessInstance(processInstanceId));
-	}
-	
-	private void assertProcessInstanceActive(long processInstanceId, StatefulKnowledgeSession ksession) {
-		assertNotNull(ksession.getProcessInstance(processInstanceId));
-	}
-	
-	private static class TestWorkItemHandler implements WorkItemHandler {
-	    private WorkItem workItem;
-        public void executeWorkItem(WorkItem workItem, WorkItemManager manager) {
-            this.workItem = workItem;
-        }
-        public void abortWorkItem(WorkItem workItem, WorkItemManager manager) {
-        }
-        public WorkItem getWorkItem() {
-            WorkItem result = this.workItem;
-            this.workItem = null;
-            return result;
-        }
-        
-	}
-=======
-		
->>>>>>> 361ae747
 }