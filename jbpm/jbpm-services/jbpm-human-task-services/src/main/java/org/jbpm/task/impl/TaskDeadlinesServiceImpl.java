--- conflicted
+++ resolved
@@ -1,4 +1,4 @@
-/*
+    /*
  * Copyright 2012 JBoss by Red Hat.
  *
  * Licensed under the Apache License, Version 2.0 (the "License");
@@ -30,24 +30,18 @@
 import java.util.concurrent.TimeUnit;
 import java.util.logging.Level;
 import java.util.logging.Logger;
-
 import javax.annotation.PostConstruct;
 import javax.enterprise.context.ApplicationScoped;
 import javax.enterprise.context.ContextNotActiveException;
 import javax.enterprise.event.Event;
 import javax.inject.Inject;
-<<<<<<< HEAD
+import org.jbpm.shared.services.impl.JbpmServicesPersistenceManagerImpl;
+import javax.naming.InitialContext;
+import javax.persistence.EntityManager;
+import javax.transaction.UserTransaction;
 import org.jboss.seam.transaction.Transactional;
 import org.jbpm.shared.services.api.JbpmServicesPersistenceManager;
-=======
-import javax.naming.InitialContext;
-import javax.persistence.EntityManager;
-import javax.persistence.EntityManagerFactory;
-import javax.transaction.UserTransaction;
-
-import org.jboss.seam.transaction.Transactional;
 import org.jbpm.shared.services.cdi.Startup;
->>>>>>> 69a72aa7
 import org.jbpm.task.Content;
 import org.jbpm.task.Deadline;
 import org.jbpm.task.Escalation;
@@ -78,8 +72,7 @@
 
     @Inject 
     private JbpmServicesPersistenceManager pm;
-    @Inject
-    private EntityManagerFactory emf;
+ 
     @Inject
     private Event<NotificationEvent> notificationEvents;
     
@@ -105,103 +98,88 @@
 
     @PostConstruct
     public void init() {
-<<<<<<< HEAD
-        setValidStatuses();
-//        long now = System.currentTimeMillis();
-//        List<DeadlineSummary> resultList = em.createNamedQuery("UnescalatedDeadlines").getResultList();
-//        for (DeadlineSummary summary : resultList) {
-//            long delay = summary.getDate().getTime() - now;
-//            schedule(summary.getTaskId(), summary.getDeadlineId(), delay);
-//        }
-    }
-
-    private void executeEscalatedDeadline(long taskId, long deadlineId) {
-        Task task = (Task) pm.find(Task.class, taskId);
-        Deadline deadline = (Deadline) pm.find(Deadline.class, deadlineId);
-
-        TaskData taskData = task.getTaskData();
-        Content content = null;
-        if (taskData != null) {
-            content = (Content) pm.find(Content.class, taskData.getDocumentContentId());
-=======
-        UserTransaction ut = setupEnvironment();
-        EntityManager entityManager = getEntityManager();
+
+       // UserTransaction ut = setupEnvironment();
+        
         long now = System.currentTimeMillis();
-        List<DeadlineSummary> resultList = entityManager.createNamedQuery("UnescalatedStartDeadlines").getResultList();
+        List<DeadlineSummary> resultList = (List<DeadlineSummary>)pm.queryInTransaction("UnescalatedStartDeadlines");
         for (DeadlineSummary summary : resultList) {
             long delay = summary.getDate().getTime() - now;
             schedule(summary.getTaskId(), summary.getDeadlineId(), delay, DeadlineType.START);
->>>>>>> 69a72aa7
-        }
-        
-        resultList = entityManager.createNamedQuery("UnescalatedEndDeadlines").getResultList();
+
+        }
+        
+        resultList = (List<DeadlineSummary>)pm.queryInTransaction("UnescalatedEndDeadlines");
         for (DeadlineSummary summary : resultList) {
             long delay = summary.getDate().getTime() - now;
             schedule(summary.getTaskId(), summary.getDeadlineId(), delay, DeadlineType.END);
         }
-        completeOperation(ut, entityManager);
+        //completeOperation(ut,((JbpmServicesPersistenceManagerImpl)pm).getEm());
     }
 
     private void executeEscalatedDeadline(long taskId, long deadlineId, DeadlineType type) {
-        UserTransaction ut = setupEnvironment();
-        EntityManager entityManager = getEntityManager();
-        
-        Task task = (Task) entityManager.find(Task.class, taskId);
-        Deadline deadline = (Deadline) entityManager.find(Deadline.class, deadlineId);
+       // UserTransaction ut = setupEnvironment();
+       // EntityManager entityManager = getEntityManager();
+        
+        Task task = (Task) pm.find(Task.class, taskId);
+        Deadline deadline = (Deadline) pm.find(Deadline.class, deadlineId);
 
         TaskData taskData = task.getTaskData();
         
-        // check if task is still in valid status
-        if (type.isValidStatus(taskData.getStatus())) {
-            Map<String, Object> variables = null;
-            
-            if (taskData != null) {
-                Content content = (Content) entityManager.find(Content.class, taskData.getDocumentContentId());
-                
-                if (content != null) {
-                    Object objectFromBytes = ContentMarshallerHelper.unmarshall(content.getContent(), getEnvironment(), getClassLoader());
-     
-                    if (objectFromBytes instanceof Map) {
-                        variables = (Map) objectFromBytes;
-
+        
+        if (taskData != null) {
+            // check if task is still in valid status
+            if (type.isValidStatus(taskData.getStatus())) {
+                Map<String, Object> variables = null;
+
+
+                    Content content = (Content) pm.find(Content.class, taskData.getDocumentContentId());
+
+                    if (content != null) {
+                        Object objectFromBytes = ContentMarshallerHelper.unmarshall(content.getContent(), getEnvironment(), getClassLoader());
+
+                        if (objectFromBytes instanceof Map) {
+                            variables = (Map) objectFromBytes;
+
+                        } else {
+
+                            variables = new HashMap<String, Object>();
+                            variables.put("content", objectFromBytes);
+                        }
                     } else {
-
-                        variables = new HashMap<String, Object>();
-                        variables.put("content", objectFromBytes);
+                        variables = Collections.emptyMap();
                     }
-                } else {
-                    variables = Collections.emptyMap();
+
+                if (deadline == null || deadline.getEscalations() == null ) {
+                    return;
                 }
-            }
-            if (deadline == null || deadline.getEscalations() == null ) {
-                return;
-            }
-    
-            for (Escalation escalation : deadline.getEscalations()) {
-    
-                // we won't impl constraints for now
-                //escalation.getConstraints()
-    
-                // run reassignment first to allow notification to be send to new potential owners
-                if (!escalation.getReassignments().isEmpty()) {
-                    // get first and ignore the rest.
-                    Reassignment reassignment = escalation.getReassignments().get(0);
-    
-                    task.getTaskData().setStatus(Status.Ready);
-                    List potentialOwners = new ArrayList(reassignment.getPotentialOwners());
-                    task.getPeopleAssignments().setPotentialOwners(potentialOwners);
-                    task.getTaskData().setActualOwner(null);
-    
-                }
-                for (Notification notification : escalation.getNotifications()) {
-                    if (notification.getNotificationType() == NotificationType.Email) {
-                        logger.log(Level.INFO, " ### Sending an Email");
-                        notificationEvents.fire(new NotificationEvent(notification, task, variables));
+
+                for (Escalation escalation : deadline.getEscalations()) {
+
+                    // we won't impl constraints for now
+                    //escalation.getConstraints()
+
+                    // run reassignment first to allow notification to be send to new potential owners
+                    if (!escalation.getReassignments().isEmpty()) {
+                        // get first and ignore the rest.
+                        Reassignment reassignment = escalation.getReassignments().get(0);
+
+                        task.getTaskData().setStatus(Status.Ready);
+                        List potentialOwners = new ArrayList(reassignment.getPotentialOwners());
+                        task.getPeopleAssignments().setPotentialOwners(potentialOwners);
+                        task.getTaskData().setActualOwner(null);
+
+                    }
+                    for (Notification notification : escalation.getNotifications()) {
+                        if (notification.getNotificationType() == NotificationType.Email) {
+                            logger.log(Level.INFO, " ### Sending an Email");
+                            notificationEvents.fire(new NotificationEvent(notification, task, variables));
+                        }
                     }
                 }
             }
         }
-        completeOperation(ut, entityManager);
+       // completeOperation(ut, entityManager);
         deadline.setEscalated(true);
     }
 
@@ -337,51 +315,51 @@
      * as at that time RequestScoped entity manager cannot be used so instead
      * use EntityMnagerFactory and manage transaction manually
      */
-    protected EntityManager getEntityManager() {
-        try {
-            this.em.toString();          
-            return this.em;
-        } catch (ContextNotActiveException e) {
-            EntityManager em = this.emf.createEntityManager();
-            return em;
-        }
-    }
-    
-    protected UserTransaction setupEnvironment() {
-        UserTransaction ut = null;
-        try {
-            this.em.toString();
-        } catch (ContextNotActiveException e) {
-            try {
-                ut = InitialContext.doLookup("java:comp/UserTransaction");
-            } catch (Exception ex) {
-                try {
-                    ut = InitialContext.doLookup(System.getProperty("jbpm.ut.jndi.lookup", "java:jboss/UserTransaction"));
-                    
-                } catch (Exception e1) {
-                    throw new RuntimeException("Cannot find UserTransaction", e1);
-                }
-            }
-            try {
-                ut.begin();
-            } catch (Exception ex) {
-                
-            }
-        }
-        
-        return ut;
-    }
-    protected void completeOperation(UserTransaction ut, EntityManager entityManager) {
-        if (ut != null) {
-            try {
-                ut.commit();
-                if (entityManager != null) {
-                    entityManager.clear();
-                    entityManager.close();
-                }
-            } catch (Exception e) {
-                e.printStackTrace();
-            }
-        }
-    }
+//    protected EntityManager getEntityManager() {
+//        try {
+//            ((JbpmServicesPersistenceManagerImpl)this.pm).getEm().toString();          
+//            return ((JbpmServicesPersistenceManagerImpl)this.pm).getEm();
+//        } catch (ContextNotActiveException e) {
+//            EntityManager em = ((JbpmServicesPersistenceManagerImpl)this.pm).getEm().getEntityManagerFactory().createEntityManager();
+//            return em;
+//        }
+//    }
+//    
+//    protected UserTransaction setupEnvironment() {
+//        UserTransaction ut = null;
+//        try {
+//            ((JbpmServicesPersistenceManagerImpl)this.pm).getEm().toString();
+//        } catch (ContextNotActiveException e) {
+//            try {
+//                ut = InitialContext.doLookup("java:comp/UserTransaction");
+//            } catch (Exception ex) {
+//                try {
+//                    ut = InitialContext.doLookup(System.getProperty("jbpm.ut.jndi.lookup", "java:jboss/UserTransaction"));
+//                    
+//                } catch (Exception e1) {
+//                    throw new RuntimeException("Cannot find UserTransaction", e1);
+//                }
+//            }
+//            try {
+//                ut.begin();
+//            } catch (Exception ex) {
+//                
+//            }
+//        }
+//        
+//        return ut;
+//    }
+//    protected void completeOperation(UserTransaction ut, EntityManager entityManager) {
+//        if (ut != null) {
+//            try {
+//                ut.commit();
+//                if (entityManager != null) {
+//                    entityManager.clear();
+//                    entityManager.close();
+//                }
+//            } catch (Exception e) {
+//                e.printStackTrace();
+//            }
+//        }
+//    }
 }