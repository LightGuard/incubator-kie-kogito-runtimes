/*
 * Copyright 2012 JBoss by Red Hat.
 *
 * Licensed under the Apache License, Version 2.0 (the "License");
 * you may not use this file except in compliance with the License.
 * You may obtain a copy of the License at
 *
 *      http://www.apache.org/licenses/LICENSE-2.0
 *
 * Unless required by applicable law or agreed to in writing, software
 * distributed under the License is distributed on an "AS IS" BASIS,
 * WITHOUT WARRANTIES OR CONDITIONS OF ANY KIND, either express or implied.
 * See the License for the specific language governing permissions and
 * limitations under the License.
 */
package org.jbpm.task.identity;

import java.util.List;

import javax.decorator.Decorator;
import javax.decorator.Delegate;
import javax.inject.Inject;
<<<<<<< HEAD
import javax.persistence.EntityManager;
import org.drools.core.util.StringUtils;
import org.jbpm.shared.services.api.JbpmServicesPersistenceManager;
=======

>>>>>>> 69a72aa7
import org.jbpm.task.Comment;
import org.jbpm.task.api.TaskCommentService;

/**
 *
 */
@Decorator
public class UserGroupTaskCommentDecorator extends AbstractUserGroupCallbackDecorator implements TaskCommentService {

    @Inject
    @Delegate
    private TaskCommentService commentService;
<<<<<<< HEAD
    @Inject
    private UserGroupCallback userGroupCallback;
    @Inject
    private JbpmServicesPersistenceManager pm;
=======
>>>>>>> 69a72aa7

    public long addComment(long taskId, Comment comment) {
        doCallbackOperationForComment(comment);
        long commentId = commentService.addComment(taskId, comment);
        return commentId;
    }

    public void deleteComment(long taskId, long commentId) {
        commentService.deleteComment(taskId, commentId);
    }

    public List<Comment> getAllCommentsByTaskId(long taskId) {
        return commentService.getAllCommentsByTaskId(taskId);
    }

    public Comment getCommentById(long commentId) {
        return commentService.getCommentById(commentId);
    }

    private void doCallbackOperationForComment(Comment comment) {
        if (comment != null) {
            if (comment.getAddedBy() != null) {
                doCallbackUserOperation(comment.getAddedBy().getId());
            }
        }
    }
<<<<<<< HEAD

    private boolean doCallbackUserOperation(String userId) {

        if (userId != null && userGroupCallback.existsUser(userId)) {
            addUserFromCallbackOperation(userId);
            return true;
        }
        return false;

    }

    private void addUserFromCallbackOperation(String userId) {
        try {
            boolean userExists = pm.find(User.class, userId) != null;
            if (!StringUtils.isEmpty(userId) && !userExists) {
                User user = new User(userId);
                pm.persist(user);
            }
        } catch (Throwable t) {
            //logger.log(Level.SEVERE, "Unable to add user " + userId);
        }
    }
=======
>>>>>>> 69a72aa7
}<|MERGE_RESOLUTION|>--- conflicted
+++ resolved
@@ -20,13 +20,7 @@
 import javax.decorator.Decorator;
 import javax.decorator.Delegate;
 import javax.inject.Inject;
-<<<<<<< HEAD
-import javax.persistence.EntityManager;
-import org.drools.core.util.StringUtils;
-import org.jbpm.shared.services.api.JbpmServicesPersistenceManager;
-=======
 
->>>>>>> 69a72aa7
 import org.jbpm.task.Comment;
 import org.jbpm.task.api.TaskCommentService;
 
@@ -39,13 +33,7 @@
     @Inject
     @Delegate
     private TaskCommentService commentService;
-<<<<<<< HEAD
-    @Inject
-    private UserGroupCallback userGroupCallback;
-    @Inject
-    private JbpmServicesPersistenceManager pm;
-=======
->>>>>>> 69a72aa7
+
 
     public long addComment(long taskId, Comment comment) {
         doCallbackOperationForComment(comment);
@@ -72,29 +60,5 @@
             }
         }
     }
-<<<<<<< HEAD
 
-    private boolean doCallbackUserOperation(String userId) {
-
-        if (userId != null && userGroupCallback.existsUser(userId)) {
-            addUserFromCallbackOperation(userId);
-            return true;
-        }
-        return false;
-
-    }
-
-    private void addUserFromCallbackOperation(String userId) {
-        try {
-            boolean userExists = pm.find(User.class, userId) != null;
-            if (!StringUtils.isEmpty(userId) && !userExists) {
-                User user = new User(userId);
-                pm.persist(user);
-            }
-        } catch (Throwable t) {
-            //logger.log(Level.SEVERE, "Unable to add user " + userId);
-        }
-    }
-=======
->>>>>>> 69a72aa7
 }