package org.drools.lang;

import java.util.ArrayList;
import java.util.LinkedList;
import java.util.List;

import org.antlr.runtime.MismatchedTokenException;
import org.antlr.runtime.MissingTokenException;
import org.antlr.runtime.RecognitionException;
import org.antlr.runtime.RecognizerSharedState;
import org.antlr.runtime.Token;
import org.antlr.runtime.TokenStream;
import org.antlr.runtime.UnwantedTokenException;
import org.drools.compiler.DroolsParserException;
import org.drools.core.util.StringUtils;
import org.drools.lang.api.AccumulateDescrBuilder;
import org.drools.lang.api.AnnotatedDescrBuilder;
import org.drools.lang.api.AnnotationDescrBuilder;
import org.drools.lang.api.AttributeDescrBuilder;
import org.drools.lang.api.BehaviorDescrBuilder;
import org.drools.lang.api.CEDescrBuilder;
import org.drools.lang.api.CollectDescrBuilder;
import org.drools.lang.api.DeclareDescrBuilder;
import org.drools.lang.api.DescrBuilder;
import org.drools.lang.api.DescrFactory;
import org.drools.lang.api.EvalDescrBuilder;
import org.drools.lang.api.FieldDescrBuilder;
import org.drools.lang.api.ForallDescrBuilder;
import org.drools.lang.api.FunctionDescrBuilder;
import org.drools.lang.api.GlobalDescrBuilder;
import org.drools.lang.api.ImportDescrBuilder;
import org.drools.lang.api.PackageDescrBuilder;
import org.drools.lang.api.ParameterSupportBuilder;
import org.drools.lang.api.PatternContainerDescrBuilder;
import org.drools.lang.api.PatternDescrBuilder;
import org.drools.lang.api.QueryDescrBuilder;
import org.drools.lang.api.RuleDescrBuilder;
import org.drools.lang.descr.AndDescr;
import org.drools.lang.descr.AnnotationDescr;
import org.drools.lang.descr.AttributeDescr;
import org.drools.lang.descr.BaseDescr;
import org.drools.lang.descr.ConditionalElementDescr;
import org.drools.lang.descr.ExistsDescr;
import org.drools.lang.descr.FunctionDescr;
import org.drools.lang.descr.GlobalDescr;
import org.drools.lang.descr.ImportDescr;
import org.drools.lang.descr.NotDescr;
import org.drools.lang.descr.OrDescr;
import org.drools.lang.descr.PackageDescr;
import org.drools.lang.descr.RuleDescr;
import org.drools.lang.descr.TypeDeclarationDescr;

public class DRLParser {

    private TokenStream           input;
    private RecognizerSharedState state;
    private ParserHelper          helper;
    private DRLExpressions        exprParser;

    public DRLParser(TokenStream input) {
        this.input = input;
        this.state = new RecognizerSharedState();
        this.helper = new ParserHelper( input,
                                        state );
        this.exprParser = new DRLExpressions( input,
                                              state,
                                              helper );
    }

    /* ------------------------------------------------------------------------------------------------
     *                         GENERAL INTERFACING METHODS
     * ------------------------------------------------------------------------------------------------ */
    public ParserHelper getHelper() {
        return helper;
    }

    public boolean hasErrors() {
        return helper.hasErrors();
    }

    public List<DroolsParserException> getErrors() {
        return helper.getErrors();
    }

    public List<String> getErrorMessages() {
        return helper.getErrorMessages();
    }

    public void enableEditorInterface() {
        helper.enableEditorInterface();
    }

    public void disableEditorInterface() {
        helper.disableEditorInterface();
    }

    public LinkedList<DroolsSentence> getEditorInterface() {
        return helper.getEditorInterface();
    }

    public void reportError( RecognitionException ex ) {
        if ( state.backtracking == 0 ) {
            helper.reportError( ex );
        }
    }

    public void reportError( Exception ex ) {
        if ( state.backtracking == 0 ) {
            helper.reportError( ex );
        }
    }

    /* ------------------------------------------------------------------------------------------------
     *                         GRAMMAR RULES
     * ------------------------------------------------------------------------------------------------ */

    /**
     * Entry point method of a DRL compilation unit
     * 
     * compilationUnit := package_statement? statement*
     *   
     * @return a PackageDescr with the content of the whole compilation unit
     * 
     * @throws RecognitionException
     */
    public final PackageDescr compilationUnit() throws RecognitionException {
        PackageDescrBuilder pkg = DescrFactory.newPackage();

        try {
            helper.pushBuilderContext( pkg );

            // package declaration?
            if ( input.LA( 1 ) != DRLLexer.EOF && helper.validateIdentifierKey( DroolsSoftKeywords.PACKAGE ) ) {
                String pkgName = packageStatement();
                pkg.name( pkgName );
                if ( state.failed ) return pkg.getDescr();
            }

            // statements
            while ( input.LA( 1 ) != DRLLexer.EOF ) {
                int next = input.index();
                if ( helper.validateStatement( 1 ) ) {
                    statement();
                    if ( state.failed ) return pkg.getDescr();

                    if ( next == input.index() ) {
                        // no token consumed, so, report problem:
                        resyncToNextStatement();
                    }
                } else {
                    resyncToNextStatement();
                }

            }
        } catch ( RecognitionException e ) {
            helper.reportError( e );
        } catch ( Exception e ) {
            helper.reportError( e );
        } finally {
            helper.setEnd();
            helper.popBuilderContext();
        }
        return pkg.getDescr();
    }

    private void resyncToNextStatement() {
        helper.reportError( new DroolsMismatchedSetException( helper.getStatementKeywords(),
                                                              input ) );
        do {
            // error recovery: look for the next statement, skipping all tokens until then
            input.consume();
        } while ( input.LA( 1 ) != DRLLexer.EOF && !helper.validateStatement( 1 ) );
    }

    /**
     * Parses a package statement and returns the name of the package
     * or null if none is defined.
     * 
     * packageStatement := PACKAGE qualifiedIdentifier SEMICOLON?  
     * 
     * @return the name of the package or null if none is defined
     */
    public String packageStatement() throws RecognitionException {
        String pkgName = null;

        try {
            helper.start( PackageDescrBuilder.class,
                          null,
                          null );

            match( input,
                   DRLLexer.ID,
                   DroolsSoftKeywords.PACKAGE,
                   null,
                   DroolsEditorType.KEYWORD );
            if ( state.failed ) return pkgName;

            pkgName = qualifiedIdentifier();
            if ( state.failed ) return pkgName;
            if ( state.backtracking == 0 ) {
                helper.setParaphrasesValue( DroolsParaphraseTypes.PACKAGE,
                                            pkgName );
            }

            if ( input.LA( 1 ) == DRLLexer.SEMICOLON ) {
                match( input,
                       DRLLexer.SEMICOLON,
                       null,
                       null,
                       DroolsEditorType.SYMBOL );
                if ( state.failed ) return pkgName;
            }

        } catch ( RecognitionException re ) {
            reportError( re );
        } finally {
            helper.end( PackageDescrBuilder.class,
                        null );
        }
        return pkgName;
    }

    /**
     * statement := importStatement
     *           |  globalStatement
     *           |  declare
     *           |  rule
     *           |  ruleAttribute
     *           |  function
     *           |  query
     *           ;
     *           
     * @throws RecognitionException
     */
    public BaseDescr statement() throws RecognitionException {
        BaseDescr descr = null;
        try {
            if ( helper.validateIdentifierKey( DroolsSoftKeywords.IMPORT ) ) {
                descr = importStatement();
                if ( state.failed ) return descr;
            } else if ( helper.validateIdentifierKey( DroolsSoftKeywords.GLOBAL ) ) {
                descr = globalStatement();
                if ( state.failed ) return descr;
            } else if ( helper.validateIdentifierKey( DroolsSoftKeywords.DECLARE ) ) {
                descr = declare();
                if ( state.failed ) return descr;
            } else if ( helper.validateIdentifierKey( DroolsSoftKeywords.RULE ) ) {
                descr = rule();
                if ( state.failed ) return descr;
            } else if ( helper.validateIdentifierKey( DroolsSoftKeywords.QUERY ) ) {
                descr = query();
                if ( state.failed ) return descr;
            } else if ( helper.validateIdentifierKey( DroolsSoftKeywords.FUNCTION ) ) {
                descr = function();
                if ( state.failed ) return descr;
            } else if ( helper.validateAttribute( 1 ) ) {
                descr = attribute();
                if ( state.failed ) return descr;
            }
        } catch ( RecognitionException e ) {
            helper.reportError( e );
        } catch ( Exception e ) {
            helper.reportError( e );
        }
        return descr;
    }

    /* ------------------------------------------------------------------------------------------------
     *                         IMPORT STATEMENT
     * ------------------------------------------------------------------------------------------------ */

    /**
     * importStatement := IMPORT FUNCTION? qualifiedIdentifier (DOT STAR)? SEMICOLON?
     * 
     * @return
     * @throws RecognitionException
     */
    public ImportDescr importStatement() throws RecognitionException {
        ImportDescrBuilder imp = null;
        try {
            imp = helper.start( ImportDescrBuilder.class,
                                null,
                                null );

            // import
            match( input,
                   DRLLexer.ID,
                   DroolsSoftKeywords.IMPORT,
                   null,
                   DroolsEditorType.KEYWORD );
            if ( state.failed ) return null;

            String kwd;
            if ( helper.validateIdentifierKey( kwd = DroolsSoftKeywords.FUNCTION ) ||
                 helper.validateIdentifierKey( kwd = DroolsSoftKeywords.STATIC ) ){
                // function
                match( input,
                       DRLLexer.ID,
                       kwd,
                       null,
                       DroolsEditorType.KEYWORD );
                if ( state.failed ) return null;
            }

            // qualifiedIdentifier
            String target = qualifiedIdentifier();
            if ( state.failed ) return null;

            if ( input.LA( 1 ) == DRLLexer.DOT && input.LA( 2 ) == DRLLexer.STAR ) {
                // .*
                match( input,
                       DRLLexer.DOT,
                       null,
                       null,
                       DroolsEditorType.IDENTIFIER );
                if ( state.failed ) return null;
                match( input,
                       DRLLexer.STAR,
                       null,
                       null,
                       DroolsEditorType.IDENTIFIER );
                if ( state.failed ) return null;
                target += ".*";
            }
            if ( state.backtracking == 0 ) imp.target( target );

            if ( input.LA( 1 ) == DRLLexer.SEMICOLON ) {
                match( input,
                       DRLLexer.SEMICOLON,
                       null,
                       null,
                       DroolsEditorType.SYMBOL );
                if ( state.failed ) return imp.getDescr();
            }

        } catch ( RecognitionException re ) {
            reportError( re );
        } finally {
            helper.end( ImportDescrBuilder.class,
                        null );
        }
        return (imp != null) ? imp.getDescr() : null;
    }

    /* ------------------------------------------------------------------------------------------------
     *                         GLOBAL STATEMENT
     * ------------------------------------------------------------------------------------------------ */

    /**
     * globalStatement := GLOBAL type ID SEMICOLON?
     * 
     * @return
     * @throws RecognitionException
     */
    public GlobalDescr globalStatement() throws RecognitionException {
        GlobalDescrBuilder global = null;
        try {
            global = helper.start( GlobalDescrBuilder.class,
                                   null,
                                   null );

            // 'global'
            match( input,
                   DRLLexer.ID,
                   DroolsSoftKeywords.GLOBAL,
                   null,
                   DroolsEditorType.KEYWORD );
            if ( state.failed ) return null;

            // type
            String type = type();
            if ( state.backtracking == 0 ) global.type( type );
            if ( state.failed ) return null;

            // identifier
            Token id = match( input,
                              DRLLexer.ID,
                              null,
                              null,
                              DroolsEditorType.IDENTIFIER_TYPE );
            if ( state.failed ) return null;
            if ( state.backtracking == 0 ) {
                global.identifier( id.getText() );
                helper.setParaphrasesValue( DroolsParaphraseTypes.GLOBAL,
                                            id.getText() );
            }

            if ( input.LA( 1 ) == DRLLexer.SEMICOLON ) {
                match( input,
                       DRLLexer.SEMICOLON,
                       null,
                       null,
                       DroolsEditorType.SYMBOL );
                if ( state.failed ) return global.getDescr();
            }

        } catch ( RecognitionException re ) {
            reportError( re );
        } finally {
            helper.end( GlobalDescrBuilder.class,
                        null );
        }
        return (global != null) ? global.getDescr() : null;
    }

    /* ------------------------------------------------------------------------------------------------
     *                         DECLARE STATEMENT
     * ------------------------------------------------------------------------------------------------ */

    /**
     * declare := DECLARE type annotation* field* END SEMICOLON?
     * 
     * @return
     * @throws RecognitionException
     */
    public TypeDeclarationDescr declare() throws RecognitionException {
        DeclareDescrBuilder declare = null;
        try {
            declare = helper.start( DeclareDescrBuilder.class,
                                    null,
                                    null );

            // 'declare'
            match( input,
                   DRLLexer.ID,
                   DroolsSoftKeywords.DECLARE,
                   null,
                   DroolsEditorType.KEYWORD );
            if ( state.failed ) return null;

            // type may be qualified when adding metadata
            String type = qualifiedIdentifier();           
            if ( state.failed ) return null;
            if ( state.backtracking == 0 ) declare.type( type );

            while ( input.LA( 1 ) == DRLLexer.AT ) {
                // metadata*
                annotation( declare );
                if ( state.failed ) return null;
            }

            boolean qualified = type.indexOf( '.' ) >= 0;
            while ( ! qualified &&
                    input.LA( 1 ) == DRLLexer.ID && !helper.validateIdentifierKey( DroolsSoftKeywords.END ) ) {
                // field*
                field( declare );
                if ( state.failed ) return null;
            }

            match( input,
                   DRLLexer.ID,
                   DroolsSoftKeywords.END,
                   null,
                   DroolsEditorType.KEYWORD );
            if ( state.failed ) return null;

            if ( input.LA( 1 ) == DRLLexer.SEMICOLON ) {
                match( input,
                       DRLLexer.SEMICOLON,
                       null,
                       null,
                       DroolsEditorType.SYMBOL );
                if ( state.failed ) return null;
            }

        } catch ( RecognitionException re ) {
            reportError( re );
        } finally {
            helper.end( DeclareDescrBuilder.class,
                        null );
        }
        return (declare != null) ? declare.getDescr() : null;
    }

    /**
     * field := label type (EQUALS_ASSIGN expression)? annotation* SEMICOLON?
     */
    private void field( DeclareDescrBuilder declare ) {
        FieldDescrBuilder field = null;
        try {
            String fname = label( DroolsEditorType.IDENTIFIER );
            if ( state.failed ) return;
            
            field = helper.start( FieldDescrBuilder.class,
                    fname,
                    null );

            // type
            String type = qualifiedIdentifier();
            if ( state.failed ) return;
            if ( state.backtracking == 0 ) field.type( type );

            if ( input.LA( 1 ) == DRLLexer.EQUALS_ASSIGN ) {
                // EQUALS_ASSIGN
                match( input,
                       DRLLexer.EQUALS_ASSIGN,
                       null,
                       null,
                       DroolsEditorType.SYMBOL );
                if ( state.failed ) return;

                int first = input.index();
                exprParser.conditionalExpression();
                if ( state.failed ) return;
                if ( state.backtracking == 0 && input.index() > first ) {
                    // expression consumed something
                    String value = input.toString( first,
                                                   input.LT( -1 ).getTokenIndex() );
                    field.initialValue( value );
                }
            }

            while ( input.LA( 1 ) == DRLLexer.AT ) {
                // annotation*
                annotation( field );
                if ( state.failed ) return;
            }

            if ( input.LA( 1 ) == DRLLexer.SEMICOLON ) {
                match( input,
                       DRLLexer.SEMICOLON,
                       null,
                       null,
                       DroolsEditorType.SYMBOL );
                if ( state.failed ) return;
            }

        } catch ( RecognitionException re ) {
            reportError( re );
        } finally {
            helper.end( FieldDescrBuilder.class,
                        null );
        }
    }

    /* ------------------------------------------------------------------------------------------------
     *                         FUNCTION STATEMENT
     * ------------------------------------------------------------------------------------------------ */

    /**
     * function := FUNCTION type? ID arguments curly_chunk
     * 
     * @return
     * @throws RecognitionException
     */
    public FunctionDescr function() throws RecognitionException {
        FunctionDescrBuilder function = null;
        try {
            function = helper.start( FunctionDescrBuilder.class,
                                     null,
                                     null );

            // 'function'
            match( input,
                   DRLLexer.ID,
                   DroolsSoftKeywords.FUNCTION,
                   null,
                   DroolsEditorType.KEYWORD );
            if ( state.failed ) return null;

            if ( input.LA( 1 ) != DRLLexer.ID || input.LA( 2 ) != DRLLexer.LEFT_PAREN ) {
                // type
                String type = type();
                if ( state.failed ) return null;
                if ( state.backtracking == 0 ) function.returnType( type );
            }

            // name
            Token id = match( input,
                              DRLLexer.ID,
                              null,
                              null,
                              DroolsEditorType.IDENTIFIER );
            if ( state.failed ) return null;
            if ( state.backtracking == 0 ) {
                function.name( id.getText() );
                helper.setParaphrasesValue( DroolsParaphraseTypes.FUNCTION,
                                            "\"" + id.getText() + "\"" );
            }

            // arguments
            parameters( function,
                        true );
            if ( state.failed ) return null;

            // body
            String body = chunk( DRLLexer.LEFT_CURLY,
                                 DRLLexer.RIGHT_CURLY,
                                 -1 );
            if ( state.failed ) return null;
            if ( state.backtracking == 0 ) function.body( body );

            if ( input.LA( 1 ) == DRLLexer.SEMICOLON ) {
                match( input,
                       DRLLexer.SEMICOLON,
                       null,
                       null,
                       DroolsEditorType.SYMBOL );
                if ( state.failed ) return null;
            }

        } catch ( RecognitionException re ) {
            reportError( re );
        } finally {
            helper.end( DeclareDescrBuilder.class,
                        null );
        }
        return (function != null) ? function.getDescr() : null;
    }

    /**
     * parameters := LEFT_PAREN ( parameter ( COMMA parameter )* )? RIGHT_PAREN
     * @param statement
     * @param requiresType 
     * @throws RecognitionException 
     */
    private void parameters( ParameterSupportBuilder< ? > statement,
                             boolean requiresType ) throws RecognitionException {
        match( input,
               DRLLexer.LEFT_PAREN,
               null,
               null,
               DroolsEditorType.SYMBOL );
        if ( state.failed ) return;

        if ( input.LA( 1 ) != DRLLexer.RIGHT_PAREN ) {
            parameter( statement,
                       requiresType );
            if ( state.failed ) return;

            while ( input.LA( 1 ) == DRLLexer.COMMA ) {
                match( input,
                       DRLLexer.COMMA,
                       null,
                       null,
                       DroolsEditorType.SYMBOL );
                if ( state.failed ) return;

                parameter( statement,
                           requiresType );
                if ( state.failed ) return;
            }
        }

        match( input,
               DRLLexer.RIGHT_PAREN,
               null,
               null,
               DroolsEditorType.SYMBOL );
        if ( state.failed ) return;
    }

    /**
     * parameter := ({requiresType}?=>type)? ID (LEFT_SQUARE RIGHT_SQUARE)*
     * @param statement
     * @param requiresType 
     * @throws RecognitionException
     */
    private void parameter( ParameterSupportBuilder< ? > statement,
                            boolean requiresType ) throws RecognitionException {
        String type = "Object";
        if ( requiresType ) {
            type = type();
            if ( state.failed ) return;
        }

        int start = input.index();
        match( input,
               DRLLexer.ID,
               null,
               null,
               DroolsEditorType.IDENTIFIER );
        if ( state.failed ) return;

        while ( input.LA( 1 ) == DRLLexer.LEFT_SQUARE ) {
            match( input,
                   DRLLexer.LEFT_SQUARE,
                   null,
                   null,
                   DroolsEditorType.SYMBOL );
            if ( state.failed ) return;

            match( input,
                   DRLLexer.RIGHT_SQUARE,
                   null,
                   null,
                   DroolsEditorType.SYMBOL );
            if ( state.failed ) return;
        }
        int end = input.LT( -1 ).getTokenIndex();

        if ( state.backtracking == 0 ) statement.parameter( type,
                                                            input.toString( start,
                                                                            end ) );
    }

    /* ------------------------------------------------------------------------------------------------
     *                         QUERY STATEMENT
     * ------------------------------------------------------------------------------------------------ */

    /**
     * query := QUERY stringId arguments? annotation* lhs END
     * 
     * @return
     * @throws RecognitionException
     */
    public RuleDescr query() throws RecognitionException {
        QueryDescrBuilder query = null;
        try {
            query = helper.start( QueryDescrBuilder.class,
                                  null,
                                  null );

            // 'query'
            match( input,
                   DRLLexer.ID,
                   DroolsSoftKeywords.QUERY,
                   null,
                   DroolsEditorType.KEYWORD );
            if ( state.failed ) return null;

            if ( helper.validateIdentifierKey( DroolsSoftKeywords.WHEN ) ||
                    helper.validateIdentifierKey( DroolsSoftKeywords.THEN ) ||
                    helper.validateIdentifierKey( DroolsSoftKeywords.END ) ) {
                failMissingTokenException();
                return null; // in case it is backtracking
            }

            String name = stringId();
            if ( state.backtracking == 0 ) query.name( name );
            if ( state.failed ) return null;

            if ( state.backtracking == 0 && input.LA( 1 ) != DRLLexer.EOF ) {
                helper.emit( Location.LOCATION_RULE_HEADER );
            }

            if ( speculateParameters( true ) ) {
                // parameters
                parameters( query,
                            true );
                if ( state.failed ) return null;
            } else if ( speculateParameters( false ) ) {
                // parameters
                parameters( query,
                            false );
                if ( state.failed ) return null;
            }

            while ( input.LA( 1 ) == DRLLexer.AT ) {
                // annotation*
                annotation( query );
                if ( state.failed ) return null;
            }

            if ( state.backtracking == 0 && input.LA( 1 ) != DRLLexer.EOF ) {
                helper.emit( Location.LOCATION_LHS_BEGIN_OF_CONDITION );
            }
            lhsStatement( query != null ? query.lhs() : null );

            match( input,
                   DRLLexer.ID,
                   DroolsSoftKeywords.END,
                   null,
                   DroolsEditorType.KEYWORD );
            if ( state.failed ) return null;

            if ( input.LA( 1 ) == DRLLexer.SEMICOLON ) {
                match( input,
                       DRLLexer.SEMICOLON,
                       null,
                       null,
                       DroolsEditorType.SYMBOL );
                if ( state.failed ) return null;
            }

        } catch ( RecognitionException re ) {
            reportError( re );
        } finally {
            helper.end( RuleDescrBuilder.class,
                        null );
        }
        return (query != null) ? query.getDescr() : null;
    }

    private boolean speculateParameters( boolean requiresType ) {
        state.backtracking++;
        int start = input.mark();
        try {
            parameters( null,
                        requiresType ); // can never throw exception
        } catch ( RecognitionException re ) {
            System.err.println( "impossible: " + re );
            re.printStackTrace();
        }
        boolean success = !state.failed;
        input.rewind( start );
        state.backtracking--;
        state.failed = false;
        return success;
    }

    /* ------------------------------------------------------------------------------------------------
     *                         RULE STATEMENT
     * ------------------------------------------------------------------------------------------------ */

    /**
     * rule := RULE ruleId (EXTENDS ruleId)? annotation* attributes? lhs? rhs END
     * 
     * @return
     * @throws RecognitionException
     */
    public RuleDescr rule() throws RecognitionException {
        RuleDescrBuilder rule = null;
        try {
            rule = helper.start( RuleDescrBuilder.class,
                                 null,
                                 null );

            // 'rule'
            match( input,
                   DRLLexer.ID,
                   DroolsSoftKeywords.RULE,
                   null,
                   DroolsEditorType.KEYWORD );
            if ( state.failed ) return null;

            if ( helper.validateIdentifierKey( DroolsSoftKeywords.WHEN ) ||
                 helper.validateIdentifierKey( DroolsSoftKeywords.THEN ) ||
                 helper.validateIdentifierKey( DroolsSoftKeywords.END ) ) {
                failMissingTokenException();
                return null; // in case it is backtracking
            }

            String name = stringId();
            if ( state.failed ) return null;
            if ( state.backtracking == 0 ) {
                rule.name( name );
                helper.setParaphrasesValue( DroolsParaphraseTypes.RULE,
                                            "\"" + name + "\"" );
                if ( input.LA( 1 ) != DRLLexer.EOF ) {
                    helper.emit( Location.LOCATION_RULE_HEADER );
                }
            }

            if ( helper.validateIdentifierKey( DroolsSoftKeywords.EXTENDS ) ) {
                // 'extends'
                match( input,
                       DRLLexer.ID,
                       DroolsSoftKeywords.EXTENDS,
                       null,
                       DroolsEditorType.KEYWORD );
                if ( state.failed ) return null;

                String parent = stringId();
                if ( state.backtracking == 0 ) rule.extendsRule( parent );
                if ( state.failed ) return null;
            }

            if ( state.backtracking == 0 && input.LA( 1 ) != DRLLexer.EOF ) {
                helper.emit( Location.LOCATION_RULE_HEADER );
            }

            while ( input.LA( 1 ) == DRLLexer.AT ) {
                // annotation*
                annotation( rule );
                if ( state.failed ) return null;
            }

            attributes( rule );

            if ( helper.validateIdentifierKey( DroolsSoftKeywords.WHEN ) ) {
                lhs( rule );
            } else {
                // creates an empty LHS
                rule.lhs();
            }

            rhs( rule );

            match( input,
                   DRLLexer.ID,
                   DroolsSoftKeywords.END,
                   null,
                   DroolsEditorType.KEYWORD );
            if ( state.failed ) return null;

            if ( input.LA( 1 ) == DRLLexer.SEMICOLON ) {
                match( input,
                       DRLLexer.SEMICOLON,
                       null,
                       null,
                       DroolsEditorType.SYMBOL );
                if ( state.failed ) return null;
            }

        } catch ( RecognitionException re ) {
            reportError( re );
        } finally {
            helper.end( RuleDescrBuilder.class,
                        null );
        }
        return (rule != null) ? rule.getDescr() : null;
    }

    /**
     * ruleId := ( ID | STRING )
     * @return
     * @throws RecognitionException
     */
    private String stringId() throws RecognitionException {
        if ( input.LA( 1 ) == DRLLexer.ID ) {
            Token id = match( input,
                              DRLLexer.ID,
                              null,
                              null,
                              DroolsEditorType.IDENTIFIER );
            if ( state.failed ) return null;
            return id.getText();
        } else if ( input.LA( 1 ) == DRLLexer.STRING ) {
            Token id = match( input,
                              DRLLexer.STRING,
                              null,
                              null,
                              DroolsEditorType.IDENTIFIER );
            if ( state.failed ) return null;
            return StringUtils.unescapeJava( safeStripStringDelimiters( id.getText() ) );
        } else {
            throw new MismatchedTokenException( DRLLexer.ID,
                                                input );
        }
    }

    /**
     * attributes := (ATTRIBUTES COLON)? attribute ( COMMA? attribute )*
     * @param rule
     * @throws RecognitionException
     */
    private void attributes( RuleDescrBuilder rule ) throws RecognitionException {
        if ( helper.validateIdentifierKey( DroolsSoftKeywords.ATTRIBUTES ) ) {
            match( input,
                   DRLLexer.ID,
                   DroolsSoftKeywords.ATTRIBUTES,
                   null,
                   DroolsEditorType.IDENTIFIER );
            if ( state.failed ) return;

            match( input,
                   DRLLexer.COLON,
                   null,
                   null,
                   DroolsEditorType.SYMBOL );
            if ( state.failed ) return;
        }

        if ( helper.validateAttribute( 1 ) ) {
            attribute();
            if ( state.failed ) return;

            while ( input.LA( 1 ) == DRLLexer.COMMA || helper.validateAttribute( 1 ) ) {
                if ( input.LA( 1 ) == DRLLexer.COMMA ) {
                    match( input,
                           DRLLexer.COMMA,
                           null,
                           null,
                           DroolsEditorType.SYMBOL );
                    if ( state.failed ) return;
                }
                attribute();
                if ( state.failed ) return;
            }
        }
    }

    /**
     * attribute :=
     *       salience 
     *   |   enabled 
     *   |   noLoop
     *   |   autoFocus 
     *   |   lockOnActive
     *   |   agendaGroup  
     *   |   activationGroup 
     *   |   ruleflowGroup 
     *   |   dateEffective 
     *   |   dateExpires 
     *   |   dialect 
     *   |   calendars    
     *   |   timer  
     * 
     * @return
     */
    public AttributeDescr attribute() {
        AttributeDescr attribute = null;
        try {
            if ( state.backtracking == 0 && input.LA( 1 ) != DRLLexer.EOF ) {
                helper.emit( Location.LOCATION_RULE_HEADER_KEYWORD );
            }
            if ( helper.validateIdentifierKey( DroolsSoftKeywords.SALIENCE ) ) {
                attribute = salience();
            } else if ( helper.validateIdentifierKey( DroolsSoftKeywords.ENABLED ) ) {
                attribute = enabled();
            } else if ( helper.validateIdentifierKey( DroolsSoftKeywords.NO ) &&
                        helper.validateLT( 2,
                                           "-" ) &&
                        helper.validateLT( 3,
                                           DroolsSoftKeywords.LOOP ) ) {
                attribute = booleanAttribute( new String[]{DroolsSoftKeywords.NO, "-", DroolsSoftKeywords.LOOP} );
            } else if ( helper.validateIdentifierKey( DroolsSoftKeywords.AUTO ) &&
                        helper.validateLT( 2,
                                           "-" ) &&
                        helper.validateLT( 3,
                                           DroolsSoftKeywords.FOCUS ) ) {
                attribute = booleanAttribute( new String[]{DroolsSoftKeywords.AUTO, "-", DroolsSoftKeywords.FOCUS} );
            } else if ( helper.validateIdentifierKey( DroolsSoftKeywords.LOCK ) &&
                        helper.validateLT( 2,
                                           "-" ) &&
                        helper.validateLT( 3,
                                           DroolsSoftKeywords.ON ) &&
                        helper.validateLT( 4,
                                           "-" ) &&
                        helper.validateLT( 5,
                                           DroolsSoftKeywords.ACTIVE ) ) {
                attribute = booleanAttribute( new String[]{DroolsSoftKeywords.LOCK, "-", DroolsSoftKeywords.ON, "-", DroolsSoftKeywords.ACTIVE} );
            } else if ( helper.validateIdentifierKey( DroolsSoftKeywords.AGENDA ) &&
                        helper.validateLT( 2,
                                           "-" ) &&
                        helper.validateLT( 3,
                                           DroolsSoftKeywords.GROUP ) ) {
                attribute = stringAttribute( new String[]{DroolsSoftKeywords.AGENDA, "-", DroolsSoftKeywords.GROUP} );
            } else if ( helper.validateIdentifierKey( DroolsSoftKeywords.ACTIVATION ) &&
                        helper.validateLT( 2,
                                           "-" ) &&
                        helper.validateLT( 3,
                                           DroolsSoftKeywords.GROUP ) ) {
                attribute = stringAttribute( new String[]{DroolsSoftKeywords.ACTIVATION, "-", DroolsSoftKeywords.GROUP} );
            } else if ( helper.validateIdentifierKey( DroolsSoftKeywords.RULEFLOW ) &&
                        helper.validateLT( 2,
                                           "-" ) &&
                        helper.validateLT( 3,
                                           DroolsSoftKeywords.GROUP ) ) {
                attribute = stringAttribute( new String[]{DroolsSoftKeywords.RULEFLOW, "-", DroolsSoftKeywords.GROUP} );
            } else if ( helper.validateIdentifierKey( DroolsSoftKeywords.DATE ) &&
                        helper.validateLT( 2,
                                           "-" ) &&
                        helper.validateLT( 3,
                                           DroolsSoftKeywords.EFFECTIVE ) ) {
                attribute = stringAttribute( new String[]{DroolsSoftKeywords.DATE, "-", DroolsSoftKeywords.EFFECTIVE} );
                attribute.setType( AttributeDescr.Type.DATE );
            } else if ( helper.validateIdentifierKey( DroolsSoftKeywords.DATE ) &&
                        helper.validateLT( 2,
                                           "-" ) &&
                        helper.validateLT( 3,
                                           DroolsSoftKeywords.EXPIRES ) ) {
                attribute = stringAttribute( new String[]{DroolsSoftKeywords.DATE, "-", DroolsSoftKeywords.EXPIRES} );
                attribute.setType( AttributeDescr.Type.DATE );
            } else if ( helper.validateIdentifierKey( DroolsSoftKeywords.DIALECT ) ) {
                attribute = stringAttribute( new String[]{DroolsSoftKeywords.DIALECT} );
            } else if ( helper.validateIdentifierKey( DroolsSoftKeywords.CALENDARS ) ) {
                attribute = stringListAttribute( new String[]{DroolsSoftKeywords.CALENDARS} );
            } else if ( helper.validateIdentifierKey( DroolsSoftKeywords.TIMER ) ) {
                attribute = intOrChunkAttribute( new String[]{DroolsSoftKeywords.TIMER} );
            } else if ( helper.validateIdentifierKey( DroolsSoftKeywords.DURATION ) ) {
                attribute = intOrChunkAttribute( new String[]{DroolsSoftKeywords.DURATION} );
            }
        } catch ( RecognitionException re ) {
            reportError( re );
        }
        if ( state.backtracking == 0 && input.LA( 1 ) != DRLLexer.EOF ) {
            helper.emit( Location.LOCATION_RULE_HEADER );
        }
        return attribute;
    }

    /**
     * salience := SALIENCE conditionalExpression
     * @param attribute
     * @throws RecognitionException
     */
    private AttributeDescr salience() throws RecognitionException {
        AttributeDescrBuilder attribute = null;
        try {
            // 'salience'
            match( input,
                   DRLLexer.ID,
                   DroolsSoftKeywords.SALIENCE,
                   null,
                   DroolsEditorType.KEYWORD );
            if ( state.failed ) return null;
            if ( state.backtracking == 0 ) {
                attribute = helper.start( AttributeDescrBuilder.class,
                                          DroolsSoftKeywords.SALIENCE,
                                          null );
            }

            boolean hasParen = input.LA( 1 ) == DRLLexer.LEFT_PAREN;
            int first = input.index();
            if ( hasParen ) {
                match( input,
                       DRLLexer.LEFT_PAREN,
                       null,
                       null,
                       DroolsEditorType.SYMBOL );
                if ( state.failed ) return null;
            }

            String value = conditionalExpression();
            if ( state.failed ) return null;

            if ( hasParen ) {
                match( input,
                       DRLLexer.RIGHT_PAREN,
                       null,
                       null,
                       DroolsEditorType.SYMBOL );
                if ( state.failed ) return null;
            }
            if ( state.backtracking == 0 ) {
                if ( hasParen ) {
                    value = input.toString( first,
                                            input.LT( -1 ).getTokenIndex() );
                }
                attribute.value( value );
                attribute.type( AttributeDescr.Type.EXPRESSION );
            }

        } finally {
            if ( attribute != null ) {
                helper.end( AttributeDescrBuilder.class,
                            null );
            }
        }
        return attribute != null ? attribute.getDescr() : null;
    }

    /**
     * enabled := ENABLED conditionalExpression
     * @param attribute
     * @throws RecognitionException
     */
    private AttributeDescr enabled() throws RecognitionException {
        AttributeDescrBuilder attribute = null;
        try {
            // 'enabled'
            match( input,
                   DRLLexer.ID,
                   DroolsSoftKeywords.ENABLED,
                   null,
                   DroolsEditorType.KEYWORD );
            if ( state.failed ) return null;
            if ( state.backtracking == 0 ) {
                attribute = helper.start( AttributeDescrBuilder.class,
                                          DroolsSoftKeywords.ENABLED,
                                          null );
            }

            boolean hasParen = input.LA( 1 ) == DRLLexer.LEFT_PAREN;
            int first = input.index();
            if ( hasParen ) {
                match( input,
                       DRLLexer.LEFT_PAREN,
                       null,
                       null,
                       DroolsEditorType.SYMBOL );
                if ( state.failed ) return null;
            }

            String value = conditionalExpression();
            if ( state.failed ) return null;

            if ( hasParen ) {
                match( input,
                       DRLLexer.RIGHT_PAREN,
                       null,
                       null,
                       DroolsEditorType.SYMBOL );
                if ( state.failed ) return null;
            }
            if ( state.backtracking == 0 ) {
                if ( hasParen ) {
                    value = input.toString( first,
                                            input.LT( -1 ).getTokenIndex() );
                }
                attribute.value( value );
                attribute.type( AttributeDescr.Type.EXPRESSION );
            }

        } finally {
            if ( attribute != null ) {
                helper.end( AttributeDescrBuilder.class,
                            null );
            }
        }
        return attribute != null ? attribute.getDescr() : null;
    }

    /**
     * booleanAttribute := attributeKey (BOOLEAN)?
     * @param attribute
     * @throws RecognitionException
     */
    private AttributeDescr booleanAttribute( String[] key ) throws RecognitionException {
        AttributeDescrBuilder attribute = null;
        try {
            StringBuilder builder = new StringBuilder();
            for ( String k : key ) {
                if ( "-".equals( k ) ) {
                    match( input,
                           DRLLexer.MINUS,
                           k,
                           null,
                           DroolsEditorType.KEYWORD ); // part of the keyword
                    if ( state.failed ) return null;
                } else {
                    match( input,
                           DRLLexer.ID,
                           k,
                           null,
                           DroolsEditorType.KEYWORD );
                    if ( state.failed ) return null;
                }
                builder.append( k );
            }
            if ( state.backtracking == 0 ) {
                attribute = helper.start( AttributeDescrBuilder.class,
                                          builder.toString(),
                                          null );
            }

            String value = "true";
            if ( input.LA( 1 ) == DRLLexer.BOOL ) {
                Token bool = match( input,
                                    DRLLexer.BOOL,
                                    null,
                                    null,
                                    DroolsEditorType.KEYWORD );
                if ( state.failed ) return null;
                value = bool.getText();
            }
            if ( state.backtracking == 0 ) {
                attribute.value( value );
                attribute.type( AttributeDescr.Type.BOOLEAN );
            }
        } finally {
            if ( attribute != null ) {
                helper.end( AttributeDescrBuilder.class,
                            null );
            }
        }
        return attribute != null ? attribute.getDescr() : null;
    }

    /**
     * stringAttribute := attributeKey STRING
     * @param attribute
     * @throws RecognitionException
     */
    private AttributeDescr stringAttribute( String[] key ) throws RecognitionException {
        AttributeDescrBuilder attribute = null;
        try {
            StringBuilder builder = new StringBuilder();
            for ( String k : key ) {
                if ( "-".equals( k ) ) {
                    match( input,
                           DRLLexer.MINUS,
                           k,
                           null,
                           DroolsEditorType.KEYWORD ); // part of the keyword
                    if ( state.failed ) return null;
                } else {
                    match( input,
                           DRLLexer.ID,
                           k,
                           null,
                           DroolsEditorType.KEYWORD );
                    if ( state.failed ) return null;
                }
                builder.append( k );
            }
            if ( state.backtracking == 0 ) {
                attribute = helper.start( AttributeDescrBuilder.class,
                                          builder.toString(),
                                          null );
            }

            Token value = match( input,
                                 DRLLexer.STRING,
                                 null,
                                 null,
                                 DroolsEditorType.STRING_CONST );
            if ( state.failed ) return null;
            if ( state.backtracking == 0 ) {
                attribute.value( StringUtils.unescapeJava( safeStripStringDelimiters( value.getText() ) ) );
                attribute.type( AttributeDescr.Type.STRING );
            }
        } finally {
            if ( attribute != null ) {
                helper.end( AttributeDescrBuilder.class,
                            null );
            }
        }
        return attribute != null ? attribute.getDescr() : null;
    }

    /**
     * stringListAttribute := attributeKey STRING (COMMA STRING)*
     * @param attribute
     * @throws RecognitionException
     */
    private AttributeDescr stringListAttribute( String[] key ) throws RecognitionException {
        AttributeDescrBuilder attribute = null;
        try {
            StringBuilder builder = new StringBuilder();
            for ( String k : key ) {
                if ( "-".equals( k ) ) {
                    match( input,
                           DRLLexer.MINUS,
                           k,
                           null,
                           DroolsEditorType.KEYWORD ); // part of the keyword
                    if ( state.failed ) return null;
                } else {
                    match( input,
                           DRLLexer.ID,
                           k,
                           null,
                           DroolsEditorType.KEYWORD );
                    if ( state.failed ) return null;
                }
                builder.append( k );
            }
            if ( state.backtracking == 0 ) {
                attribute = helper.start( AttributeDescrBuilder.class,
                                          builder.toString(),
                                          null );
            }

            builder = new StringBuilder();
            builder.append( "[ " );
            Token value = match( input,
                                 DRLLexer.STRING,
                                 null,
                                 null,
                                 DroolsEditorType.STRING_CONST );
            if ( state.failed ) return null;
            builder.append( value.getText() );

            while ( input.LA( 1 ) == DRLLexer.COMMA ) {
                match( input,
                       DRLLexer.COMMA,
                       null,
                       null,
                       DroolsEditorType.SYMBOL );
                if ( state.failed ) return null;
                builder.append( ", " );
                value = match( input,
                               DRLLexer.STRING,
                               null,
                               null,
                               DroolsEditorType.STRING_CONST );
                if ( state.failed ) return null;
                builder.append( value.getText() );
            }
            builder.append( " ]" );
            if ( state.backtracking == 0 ) {
                attribute.value( builder.toString() );
                attribute.type( AttributeDescr.Type.LIST );
            }
        } finally {
            if ( attribute != null ) {
                helper.end( AttributeDescrBuilder.class,
                            null );
            }
        }
        return attribute != null ? attribute.getDescr() : null;
    }

    /**
     * intOrChunkAttribute := attributeKey (DECIMAL | parenChunk)
     * @param attribute
     * @throws RecognitionException
     */
    private AttributeDescr intOrChunkAttribute( String[] key ) throws RecognitionException {
        AttributeDescrBuilder attribute = null;
        try {
            StringBuilder builder = new StringBuilder();
            for ( String k : key ) {
                if ( "-".equals( k ) ) {
                    match( input,
                           DRLLexer.MINUS,
                           k,
                           null,
                           DroolsEditorType.KEYWORD ); // part of the keyword
                    if ( state.failed ) return null;
                } else {
                    match( input,
                           DRLLexer.ID,
                           k,
                           null,
                           DroolsEditorType.KEYWORD );
                    if ( state.failed ) return null;
                }
                builder.append( k );
            }
            if ( state.backtracking == 0 ) {
                attribute = helper.start( AttributeDescrBuilder.class,
                                          builder.toString(),
                                          null );
            }

            if ( input.LA( 1 ) == DRLLexer.LEFT_PAREN ) {
                String value = chunk( DRLLexer.LEFT_PAREN,
                                      DRLLexer.RIGHT_PAREN,
                                      -1 );
                if ( state.failed ) return null;
                if ( state.backtracking == 0 ) {
                    attribute.value( safeStripDelimiters( value, "(", ")" ) );
                    attribute.type( AttributeDescr.Type.EXPRESSION );
                }
            } else {
                String value = "";
                if ( input.LA( 1 ) == DRLLexer.PLUS ) {
                    Token sign = match( input,
                                        DRLLexer.PLUS,
                                        null,
                                        null,
                                        DroolsEditorType.NUMERIC_CONST );
                    if ( state.failed ) return null;
                    value += sign.getText();
                } else if ( input.LA( 1 ) == DRLLexer.MINUS ) {
                    Token sign = match( input,
                                        DRLLexer.MINUS,
                                        null,
                                        null,
                                        DroolsEditorType.NUMERIC_CONST );
                    if ( state.failed ) return null;
                    value += sign.getText();
                }
                Token nbr = match( input,
                                   DRLLexer.DECIMAL,
                                   null,
                                   null,
                                   DroolsEditorType.NUMERIC_CONST );
                if ( state.failed ) return null;
                value += nbr.getText();
                if ( state.backtracking == 0 ) {
                    attribute.value( value );
                    attribute.type( AttributeDescr.Type.NUMBER );
                }
            }
        } finally {
            if ( attribute != null ) {
                helper.end( AttributeDescrBuilder.class,
                            null );
            }
        }
        return attribute != null ? attribute.getDescr() : null;
    }

    /**
     * lhs := WHEN COLON? lhsStatement
     * @param rule
     * @throws RecognitionException
     */
    private void lhs( RuleDescrBuilder rule ) throws RecognitionException {
        match( input,
               DRLLexer.ID,
               DroolsSoftKeywords.WHEN,
               null,
               DroolsEditorType.KEYWORD );
        if ( state.failed ) return;

        if ( input.LA( 1 ) == DRLLexer.COLON ) {
            match( input,
                   DRLLexer.COLON,
                   null,
                   null,
                   DroolsEditorType.SYMBOL );
            if ( state.failed ) return;
        }

        lhsStatement( rule != null ? rule.lhs() : null );

    }

    /**
     * lhsStatement := lhsOr*
     * 
     * @param lhs
     * @throws RecognitionException 
     */
    private void lhsStatement( CEDescrBuilder< ? , AndDescr> lhs ) throws RecognitionException {
        helper.start( CEDescrBuilder.class,
                      null,
                      lhs );
        if ( state.backtracking == 0 ) {
            helper.emit( Location.LOCATION_LHS_BEGIN_OF_CONDITION );
        }
        try {
            while ( input.LA( 1 ) != DRLLexer.EOF &&
                    !helper.validateIdentifierKey( DroolsSoftKeywords.THEN ) &&
                    !helper.validateIdentifierKey( DroolsSoftKeywords.END ) ) {
                if ( state.backtracking == 0 ) {
                    helper.emit( Location.LOCATION_LHS_BEGIN_OF_CONDITION );
                }
                lhsOr( lhs,
                       true );
                if ( lhs.getDescr() != null && lhs.getDescr() instanceof ConditionalElementDescr ) {
                    ConditionalElementDescr root = (ConditionalElementDescr) lhs.getDescr();
                    BaseDescr[] descrs = root.getDescrs().toArray( new BaseDescr[root.getDescrs().size()] );
                    root.getDescrs().clear();
                    for ( int i = 0; i < descrs.length; i++ ) {
                        root.addOrMerge( descrs[i] );
                    }
                }
                if ( state.failed ) return;
            }
        } finally {
            helper.end( CEDescrBuilder.class,
                        lhs );
        }
    }

    /**
     * lhsOr := LEFT_PAREN OR lhsAnd+ RIGHT_PAREN
     *        | lhsAnd (OR lhsAnd)*
     *        
     * @param lhs
     * @throws RecognitionException 
     */
    private BaseDescr lhsOr( final CEDescrBuilder< ? , ? > ce,
                             boolean allowOr ) throws RecognitionException {
        BaseDescr result = null;
        if ( allowOr && input.LA( 1 ) == DRLLexer.LEFT_PAREN && helper.validateLT( 2,
                                                                                   DroolsSoftKeywords.OR ) ) {
            CEDescrBuilder< ? , OrDescr> or = null;
            if ( state.backtracking == 0 ) {
                or = ce.or();
                result = or.getDescr();
                helper.start( CEDescrBuilder.class,
                              null,
                              or );
            }

            // prefixed OR
            match( input,
                   DRLLexer.LEFT_PAREN,
                   null,
                   null,
                   DroolsEditorType.SYMBOL );
            if ( state.failed ) return null;

            match( input,
                   DRLLexer.ID,
                   DroolsSoftKeywords.OR,
                   null,
                   DroolsEditorType.KEYWORD );
            if ( state.failed ) return null;

            if ( state.backtracking == 0 && input.LA( 1 ) != DRLLexer.EOF ) {
                helper.emit( Location.LOCATION_LHS_BEGIN_OF_CONDITION_AND_OR );
            }
            while ( input.LA( 1 ) != DRLLexer.RIGHT_PAREN ) {
                lhsAnd( or,
                        allowOr );
                if ( state.failed ) return null;
            }

            match( input,
                   DRLLexer.RIGHT_PAREN,
                   null,
                   null,
                   DroolsEditorType.SYMBOL );
            if ( state.failed ) return null;

            if ( state.backtracking == 0 ) {
                helper.end( CEDescrBuilder.class,
                            or );
            }
        } else {
            // infix OR

            // create an OR anyway, as if it is not an OR we remove it later
            CEDescrBuilder< ? , OrDescr> or = null;
            if ( state.backtracking == 0 ) {
                or = ce.or();
                result = or.getDescr();
                helper.start( CEDescrBuilder.class,
                              null,
                              or );
            }

            lhsAnd( or,
                    allowOr );
            if ( state.failed ) return null;
            
            if ( allowOr &&
                 ( helper.validateIdentifierKey( DroolsSoftKeywords.OR )
                   ||
                   input.LA( 1 ) == DRLLexer.DOUBLE_PIPE ) ) {
                while ( helper.validateIdentifierKey( DroolsSoftKeywords.OR ) ||
                        input.LA( 1 ) == DRLLexer.DOUBLE_PIPE ) {
                    if ( input.LA( 1 ) == DRLLexer.DOUBLE_PIPE ) {
                        match( input,
                               DRLLexer.DOUBLE_PIPE,
                               null,
                               null,
                               DroolsEditorType.SYMBOL );
                    } else {
                        match( input,
                               DRLLexer.ID,
                               DroolsSoftKeywords.OR,
                               null,
                               DroolsEditorType.KEYWORD );
                    }
                    if ( state.failed ) return null;
                    if ( state.backtracking == 0 && input.LA( 1 ) != DRLLexer.EOF ) {
                        helper.emit( Location.LOCATION_LHS_BEGIN_OF_CONDITION_AND_OR );
                    }

                    lhsAnd( or,
                            allowOr );
                    if ( state.failed ) return null;
                }
            } else if ( allowOr ) {
                if ( state.backtracking == 0 ) {
                    // if no OR present, then remove it and add children to parent
                    ((ConditionalElementDescr) ce.getDescr()).getDescrs().remove( or.getDescr() );
                    for ( BaseDescr base : or.getDescr().getDescrs() ) {
                        ((ConditionalElementDescr) ce.getDescr()).addDescr( base );
                    }
                    result = ce.getDescr();
                }
            }
            if ( state.backtracking == 0 ) {
                helper.end( CEDescrBuilder.class,
                            or );
            }
        }
        return result;
    }

    /**
     * lhsAnd := LEFT_PAREN AND lhsUnary+ RIGHT_PAREN
     *         | lhsUnary (AND lhsUnary)*
     *        
     * @param ce
     * @throws RecognitionException 
     */
    private BaseDescr lhsAnd( final CEDescrBuilder< ? , ? > ce,
                              boolean allowOr ) throws RecognitionException {
       BaseDescr result = null;
        if ( input.LA( 1 ) == DRLLexer.LEFT_PAREN && helper.validateLT( 2,
                                                                        DroolsSoftKeywords.AND ) ) {
            CEDescrBuilder< ? , AndDescr> and = null;
            if ( state.backtracking == 0 ) {
                and = ce.and();
                result = ce.getDescr();
                helper.start( CEDescrBuilder.class,
                              null,
                              and );
            }

            // prefixed AND
            match( input,
                   DRLLexer.LEFT_PAREN,
                   null,
                   null,
                   DroolsEditorType.SYMBOL );
            if ( state.failed ) return null;

            match( input,
                   DRLLexer.ID,
                   DroolsSoftKeywords.AND,
                   null,
                   DroolsEditorType.KEYWORD );
            if ( state.failed ) return null;

            if ( state.backtracking == 0 && input.LA( 1 ) != DRLLexer.EOF ) {
                helper.emit( Location.LOCATION_LHS_BEGIN_OF_CONDITION_AND_OR );
            }
            while ( input.LA( 1 ) != DRLLexer.RIGHT_PAREN ) {
                lhsUnary( and,
                          allowOr );
                if ( state.failed ) return null;
            }

            match( input,
                   DRLLexer.RIGHT_PAREN,
                   null,
                   null,
                   DroolsEditorType.SYMBOL );
            if ( state.failed ) return null;

            if ( state.backtracking == 0 ) {
                helper.end( CEDescrBuilder.class,
                            and );
            }
        } else {
            // infix AND

            // create an AND anyway, since if it is not an AND we remove it later
            CEDescrBuilder< ? , AndDescr> and = null;
            if ( state.backtracking == 0 ) {
                and = ce.and();
                result = and.getDescr();
                helper.start( CEDescrBuilder.class,
                              null,
                              and );
            }

            lhsUnary( and,
                      allowOr );
            if ( state.failed ) return null;

            if ( helper.validateIdentifierKey( DroolsSoftKeywords.AND ) ||
                    input.LA( 1 ) == DRLLexer.DOUBLE_AMPER ) {
                while ( helper.validateIdentifierKey( DroolsSoftKeywords.AND ) ||
                        input.LA( 1 ) == DRLLexer.DOUBLE_AMPER ) {
                    if ( input.LA( 1 ) == DRLLexer.DOUBLE_AMPER ) {
                        match( input,
                               DRLLexer.DOUBLE_AMPER,
                               null,
                               null,
                               DroolsEditorType.SYMBOL );
                    } else {
                        match( input,
                               DRLLexer.ID,
                               DroolsSoftKeywords.AND,
                               null,
                               DroolsEditorType.KEYWORD );
                    }
                    if ( state.failed ) return null;

                    if ( state.backtracking == 0 && input.LA( 1 ) != DRLLexer.EOF ) {
                        helper.emit( Location.LOCATION_LHS_BEGIN_OF_CONDITION_AND_OR );
                    }
                    lhsUnary( and,
                              allowOr );
                    if ( state.failed ) return null;
                }
            } else {
                if ( state.backtracking == 0 ) {
                    // if no AND present, then remove it and add children to parent
                    ((ConditionalElementDescr) ce.getDescr()).getDescrs().remove( and.getDescr() );
                    for ( BaseDescr base : and.getDescr().getDescrs() ) {
                        ((ConditionalElementDescr) ce.getDescr()).addDescr( base );
                    }
                    result = ce.getDescr();
                }
            }
            if ( state.backtracking == 0 ) {
                helper.end( CEDescrBuilder.class,
                            and );
            }
        }
        return result;
    }

    /**
     * lhsUnary := 
     *           ( lhsExists
     *           | lhsNot
     *           | lhsEval
     *           | lhsForall
     *           | lhsAccumulate
     *           | LEFT_PAREN lhsOr RIGHT_PAREN
     *           | lhsPattern
     *           ) 
     *           SEMICOLON?
     * 
     * @param ce
     * @return
     */
    private BaseDescr lhsUnary( final CEDescrBuilder< ? , ? > ce,
                                boolean allowOr ) throws RecognitionException {
        BaseDescr result = null;
        if ( helper.validateIdentifierKey( DroolsSoftKeywords.EXISTS ) ) {
            result = lhsExists( ce,
                                allowOr );
        } else if ( helper.validateIdentifierKey( DroolsSoftKeywords.NOT ) ) {
            result = lhsNot( ce,
                             allowOr );
        } else if ( helper.validateIdentifierKey( DroolsSoftKeywords.EVAL ) ) {
            result = lhsEval( ce );
        } else if ( helper.validateIdentifierKey( DroolsSoftKeywords.FORALL ) ) {
            result = lhsForall( ce );
//        } else if ( helper.validateIdentifierKey( DroolsSoftKeywords.ACCUMULATE ) ) {
            // TODO: handle this
        } else if ( input.LA( 1 ) == DRLLexer.LEFT_PAREN ) {
            // the order here is very important: this if branch must come before the lhsPatternBind bellow
            result = lhsParen( ce,
                               allowOr );
        } else if ( input.LA( 1 ) == DRLLexer.ID || input.LA( 1 ) == DRLLexer.QUESTION ) {
            result = lhsPatternBind( ce,
                                     allowOr );
        } else {
            failMismatchedTokenException();
        }
        if ( input.LA( 1 ) == DRLLexer.SEMICOLON ) {
            match( input,
                   DRLLexer.SEMICOLON,
                   null,
                   null,
                   DroolsEditorType.SYMBOL );
            if ( state.failed ) return null;
        }

        return result;
    }

    /**
     * lhsExists := EXISTS
     *           ( (LEFT_PAREN (or_key|and_key))=> lhsOr  // prevents '((' for prefixed and/or
     *           | LEFT_PAREN lhsOr RIGHT_PAREN 
     *           | lhsPattern
     *           )
     *  
     * @param ce
     * @return
     * @throws RecognitionException 
     */
    private BaseDescr lhsExists( CEDescrBuilder< ? , ? > ce,
                                 boolean allowOr ) throws RecognitionException {
        CEDescrBuilder< ? , ExistsDescr> exists = null;

        if ( state.backtracking == 0 ) {
            exists = ce.exists();
            helper.start( CEDescrBuilder.class,
                          null,
                          exists );
        }

        match( input,
               DRLLexer.ID,
               DroolsSoftKeywords.EXISTS,
               null,
               DroolsEditorType.KEYWORD );
        if ( state.failed ) return null;

        if ( state.backtracking == 0 && input.LA( 1 ) != DRLLexer.EOF ) {
            helper.emit( Location.LOCATION_LHS_BEGIN_OF_CONDITION_EXISTS );
        }
        if ( input.LA( 1 ) == DRLLexer.LEFT_PAREN ) {
            boolean prefixed = helper.validateLT( 2,
                                                  DroolsSoftKeywords.AND ) || helper.validateLT( 2,
                                                                                                 DroolsSoftKeywords.OR );

            if ( !prefixed ) {
                match( input,
                        DRLLexer.LEFT_PAREN,
                        null,
                        null,
                        DroolsEditorType.SYMBOL );
                if ( state.failed ) return null;
            }

            lhsOr( exists,
                   allowOr );
            if ( state.failed ) return null;

            if ( !prefixed ) {
                match( input,
                       DRLLexer.RIGHT_PAREN,
                       null,
                       null,
                       DroolsEditorType.SYMBOL );
                if ( state.failed ) return null;
            }
        } else {

            lhsPatternBind( exists,
                            true );
            if ( state.failed ) return null;
        }

        if ( state.backtracking == 0 ) {
            helper.end( CEDescrBuilder.class,
                        exists );
        }

        return exists != null ? exists.getDescr() : null;
    }

    /**
     * lhsNot := NOT
     *           ( (LEFT_PAREN (or_key|and_key))=> lhsOr  // prevents '((' for prefixed and/or
     *           | LEFT_PAREN lhsOr RIGHT_PAREN 
     *           | lhsPattern
     *           )
     *  
     * @param ce
     * @return
     * @throws RecognitionException 
     */
    private BaseDescr lhsNot( CEDescrBuilder< ? , ? > ce,
                              boolean allowOr ) throws RecognitionException {
        CEDescrBuilder< ? , NotDescr> not = null;

        if ( state.backtracking == 0 ) {
            not = ce.not();
            helper.start( CEDescrBuilder.class,
                          null,
                          not );
        }

        match( input,
               DRLLexer.ID,
               DroolsSoftKeywords.NOT,
               null,
               DroolsEditorType.KEYWORD );
        if ( state.failed ) return null;

        if ( state.backtracking == 0 ) {
            helper.emit( Location.LOCATION_LHS_BEGIN_OF_CONDITION_NOT );
        }
        if ( input.LA( 1 ) == DRLLexer.LEFT_PAREN ) {
            boolean prefixed = helper.validateLT( 2,
                                                  DroolsSoftKeywords.AND ) || helper.validateLT( 2,
                                                                                                 DroolsSoftKeywords.OR );

            if ( !prefixed ) {
                match( input,
                        DRLLexer.LEFT_PAREN,
                        null,
                        null,
                        DroolsEditorType.SYMBOL );
                if ( state.failed ) return null;
            }
            if ( state.backtracking == 0 && input.LA( 1 ) != DRLLexer.EOF ) {
                helper.emit( Location.LOCATION_LHS_BEGIN_OF_CONDITION );
            }

            lhsOr( not,
                   allowOr );
            if ( state.failed ) return null;

            if ( !prefixed ) {
                match( input,
                       DRLLexer.RIGHT_PAREN,
                       null,
                       null,
                       DroolsEditorType.SYMBOL );
                if ( state.failed ) return null;
            }
        } else if ( input.LA( 1 ) != DRLLexer.EOF ) {
            lhsPatternBind( not,
                            true );
            if ( state.failed ) return null;
        }

        if ( state.backtracking == 0 ) {
            helper.end( CEDescrBuilder.class,
                        not );
        }

        return not != null ? not.getDescr() : null;
    }

    /**
     * lhsForall := FORALL LEFT_PAREN lhsPattern+ RIGHT_PAREN 
     *  
     * @param ce
     * @return
     * @throws RecognitionException 
     */
    private BaseDescr lhsForall( CEDescrBuilder< ? , ? > ce ) throws RecognitionException {
        ForallDescrBuilder< ? > forall = helper.start( ForallDescrBuilder.class,
                                                       null,
                                                       null );

        try {
            match( input,
                   DRLLexer.ID,
                   DroolsSoftKeywords.FORALL,
                   null,
                   DroolsEditorType.KEYWORD );
            if ( state.failed ) return null;

            match( input,
                   DRLLexer.LEFT_PAREN,
                   null,
                   null,
                   DroolsEditorType.SYMBOL );
            if ( state.failed ) return null;

            do {
                lhsPatternBind( forall,
                                false );
                if ( state.failed ) return null;

                if ( input.LA( 1 ) == DRLLexer.COMMA ) {
                    match( input,
                           DRLLexer.COMMA,
                           null,
                           null,
                           DroolsEditorType.SYMBOL );
                    if ( state.failed ) return null;
                }
            } while ( input.LA( 1 ) != DRLLexer.EOF && input.LA( 1 ) != DRLLexer.RIGHT_PAREN );

            match( input,
                   DRLLexer.RIGHT_PAREN,
                   null,
                   null,
                   DroolsEditorType.SYMBOL );
            if ( state.failed ) return null;
        } finally {
            helper.end( ForallDescrBuilder.class,
                        null );
        }

        return forall != null ? forall.getDescr() : null;
    }

    /**
     * lhsEval := EVAL LEFT_PAREN expression RIGHT_PAREN
     *  
     * @param ce
     * @return
     * @throws RecognitionException 
     */
    private BaseDescr lhsEval( CEDescrBuilder< ? , ? > ce ) throws RecognitionException {
        EvalDescrBuilder< ? > eval = null;

        try {
            eval = helper.start( EvalDescrBuilder.class,
                                 null,
                                 null );

            match( input,
                   DRLLexer.ID,
                   DroolsSoftKeywords.EVAL,
                   null,
                   DroolsEditorType.KEYWORD );
            if ( state.failed ) return null;

            match( input,
                   DRLLexer.LEFT_PAREN,
                   null,
                   null,
                   DroolsEditorType.SYMBOL );
            if ( state.failed ) return null;

            if ( state.backtracking == 0 && input.LA( 1 ) != DRLLexer.EOF ) {
                helper.emit( Location.LOCATION_LHS_INSIDE_EVAL );
            }
            String expr = conditionalExpression();
            if ( state.backtracking == 0 ) eval.constraint( expr );

            match( input,
                   DRLLexer.RIGHT_PAREN,
                   null,
                   null,
                   DroolsEditorType.SYMBOL );
            if ( state.failed ) return null;

        } finally {
            helper.end( EvalDescrBuilder.class,
                        null );
            if ( state.backtracking == 0 && input.LA( 1 ) != DRLLexer.EOF ) {
                helper.emit( Location.LOCATION_LHS_BEGIN_OF_CONDITION );
            }
        }

        return eval != null ? eval.getDescr() : null;
    }

    /**
     * lhsParen := LEFT_PAREN lhsOr RIGHT_PAREN 
     *  
     * @param ce
     * @return
     * @throws RecognitionException 
     */
    private BaseDescr lhsParen( CEDescrBuilder< ? , ? > ce,
                                boolean allowOr ) throws RecognitionException {
        match( input,
               DRLLexer.LEFT_PAREN,
               null,
               null,
               DroolsEditorType.SYMBOL );
        if ( state.failed ) return null;

        if ( state.backtracking == 0 && input.LA( 1 ) != DRLLexer.EOF ) {
            helper.emit( Location.LOCATION_LHS_BEGIN_OF_CONDITION );
        }
        BaseDescr descr = lhsOr( ce,
                                 allowOr );
        if ( state.failed ) return null;

        match( input,
               DRLLexer.RIGHT_PAREN,
               null,
               null,
               DroolsEditorType.SYMBOL );
        if ( state.failed ) return null;

        return descr;
    }

    /**
     * lhsPatternBind := label? 
     *                ( LEFT_PAREN lhsPattern (OR pattern)* RIGHT_PAREN
     *                | lhsPattern )
     *  
     * @param ce
     * @return
     * @throws RecognitionException 
     */
    @SuppressWarnings("unchecked")
    private BaseDescr lhsPatternBind( PatternContainerDescrBuilder< ? , ? > ce,
                                      final boolean allowOr ) throws RecognitionException {
        PatternDescrBuilder< ? > pattern = null;
        CEDescrBuilder< ? , OrDescr> or = null;
        BaseDescr result = null;

        Token first = input.LT( 1 );
        pattern = helper.start( PatternDescrBuilder.class,
                                null,
                                null );
        if ( pattern != null ) {
            result = pattern.getDescr();
        }

        String label = null;
        if ( input.LA( 1 ) == DRLLexer.ID && input.LA( 2 ) == DRLLexer.COLON && !helper.validateCEKeyword( 1 ) ) {
            label = label( DroolsEditorType.IDENTIFIER_PATTERN );
            if ( state.failed ) return null;
        }

        if ( input.LA( 1 ) == DRLLexer.LEFT_PAREN ) {
            try {
                match( input,
                       DRLLexer.LEFT_PAREN,
                       null,
                       null,
                       DroolsEditorType.SYMBOL );
                if ( state.failed ) return null;

                if ( helper.validateCEKeyword( 1 ) ) {
                    failMismatchedTokenException();
                    return null; // in case it is backtracking
                }

                lhsPattern( pattern,
                            label );
                if ( state.failed ) return null;

                if ( allowOr && helper.validateIdentifierKey( DroolsSoftKeywords.OR ) && ce instanceof CEDescrBuilder ) {
                    if ( state.backtracking == 0 ) {
                        // this is necessary because of the crappy bind with multi-pattern OR syntax 
                        or = ((CEDescrBuilder<DescrBuilder< ? >, OrDescr>) ce).or();
                        result = or.getDescr();

                        helper.end( PatternDescrBuilder.class,
                                    null );
                        helper.start( CEDescrBuilder.class,
                                      null,
                                      or );
                        // adjust real or starting token:
                        helper.setStart( or,
                                         first );

                        // remove original pattern from the parent CE child list:
                        ((ConditionalElementDescr) ce.getDescr()).getDescrs().remove( pattern.getDescr() );
                        // add pattern to the OR instead
                        or.getDescr().addDescr( pattern.getDescr() );
                    }

                    while ( helper.validateIdentifierKey( DroolsSoftKeywords.OR ) ) {
                        match( input,
                               DRLLexer.ID,
                               DroolsSoftKeywords.OR,
                               null,
                               DroolsEditorType.KEYWORD );
                        if ( state.failed ) return null;

                        pattern = helper.start( PatternDescrBuilder.class,
                                                null,
                                                null );
                        // new pattern, same binding
                        lhsPattern( pattern,
                                    label );
                        if ( state.failed ) return null;

                        helper.end( PatternDescrBuilder.class,
                                    null );
                    }
                }

                match( input,
                       DRLLexer.RIGHT_PAREN,
                       null,
                       null,
                       DroolsEditorType.SYMBOL );
                if ( state.failed ) return null;

            } finally {
                if ( or != null ) {
                    helper.end( CEDescrBuilder.class,
                                or );
                } else {
                    helper.end( PatternDescrBuilder.class,
                                null );
                }
            }

        } else {
            try {
                lhsPattern( pattern,
                            label );
                if ( state.failed ) return null;

            } finally {
                helper.end( PatternDescrBuilder.class,
                            null );
            }
        }

        return result;
    }

    private void failMismatchedTokenException() throws DroolsMismatchedTokenException {
        if ( state.backtracking > 0 ) {
            state.failed = true;
        } else {
            DroolsMismatchedTokenException mte = new DroolsMismatchedTokenException( input.LA( 1 ),
                                                                                     input.LT( 1 ).getText(),
                                                                                     input );
            input.consume();
            throw mte;
        }
    }

    private void failMissingTokenException() throws MissingTokenException {
        if ( state.backtracking > 0 ) {
            state.failed = true;
        } else {
            throw new MissingTokenException( DRLLexer.STRING,
                                             input,
                                             null );
        }
    }

    /**
     * lhsPattern := QUESTION? type LEFT_PAREN constraints? RIGHT_PAREN over? source?
     * 
     * @param pattern
     * @param label
     * @throws RecognitionException
     */
    private void lhsPattern( PatternDescrBuilder< ? > pattern,
                             String label ) throws RecognitionException {
<<<<<<< HEAD
=======
        boolean query = false;
        if( input.LA(1) == DRLLexer.QUESTION ) {
            match( input,
                   DRLLexer.QUESTION,
                   null,
                   null,
                   DroolsEditorType.SYMBOL );
            if ( state.failed ) return;
            query = true;
        }
        
>>>>>>> c0d54359
        String type = this.qualifiedIdentifier();
        if ( state.failed ) return;

        if ( state.backtracking == 0 ) {
            pattern.type( type );
            pattern.isQuery( query );
            if ( label != null ) {
                pattern.id( label );
            }
        }

        match( input,
               DRLLexer.LEFT_PAREN,
               null,
               null,
               DroolsEditorType.SYMBOL );
        if ( state.failed ) return;

        if ( input.LA( 1 ) != DRLLexer.RIGHT_PAREN && speculatePositionalConstraints() ) {
            positionalConstraints( pattern );
        }

        if ( input.LA( 1 ) != DRLLexer.RIGHT_PAREN ) {
            constraints( pattern );
        }

        match( input,
               DRLLexer.RIGHT_PAREN,
               null,
               null,
               DroolsEditorType.SYMBOL );
        if ( state.failed ) return;

        if ( helper.validateIdentifierKey( DroolsSoftKeywords.OVER ) || input.LA( 1 ) == DRLLexer.PIPE ) {
            patternBehavior( pattern );
        }

        if ( helper.validateIdentifierKey( DroolsSoftKeywords.FROM ) ) {
            patternSource( pattern );
        }
    }

    /**
     * label := ID COLON
     * @return
     * @throws RecognitionException 
     */
    private String label( DroolsEditorType edType ) throws RecognitionException {
        Token label = match( input,
                             DRLLexer.ID,
                             null,
                             null,
                             edType );
        if ( state.failed ) return null;

        match( input,
               DRLLexer.COLON,
               null,
               null,
               DroolsEditorType.SYMBOL );
        if ( state.failed ) return null;

        return label.getText();
    }

    private boolean speculatePositionalConstraints() {
        state.backtracking++;
        int start = input.mark();
        try {
            positionalConstraints( null ); // can never throw exception
        } catch ( RecognitionException re ) {
            System.err.println( "impossible: " + re );
            re.printStackTrace();
        }
        boolean success = !state.failed;
        input.rewind( start );
        state.backtracking--;
        state.failed = false;
        return success;
    }

    /**
     * positionalConstraints := constraint (COMMA constraint)* SEMICOLON
     * @param pattern
     * @throws RecognitionException 
     */
    private void positionalConstraints( PatternDescrBuilder< ? > pattern ) throws RecognitionException {
        constraint( pattern, true );
        if ( state.failed ) return;

        while ( input.LA( 1 ) == DRLLexer.COMMA ) {
            match( input,
                   DRLLexer.COMMA,
                   null,
                   null,
                   DroolsEditorType.SYMBOL );
            if ( state.failed ) return;

            constraint( pattern, true );
            if ( state.failed ) return;
        }
        
        match( input,
               DRLLexer.SEMICOLON,
               null,
               null,
               DroolsEditorType.SYMBOL );
        if ( state.failed ) return;
    }

    /**
     * constraints := constraint (COMMA constraint)*
     * @param pattern
     * @throws RecognitionException 
     */
    private void constraints( PatternDescrBuilder< ? > pattern ) throws RecognitionException {
        constraint( pattern, false );
        if ( state.failed ) return;

        while ( input.LA( 1 ) == DRLLexer.COMMA ) {
            match( input,
                   DRLLexer.COMMA,
                   null,
                   null,
                   DroolsEditorType.SYMBOL );
            if ( state.failed ) return;

            constraint( pattern, false );
            if ( state.failed ) return;
        }
    }

    /**
     * constraint := label? conditionalExpression
     * @param pattern
     * @throws RecognitionException 
     */
    private void constraint( PatternDescrBuilder< ? > pattern, boolean positional ) throws RecognitionException {
        if ( state.backtracking == 0 && !state.errorRecovery ) {
            helper.emit( Location.LOCATION_LHS_INSIDE_CONDITION_START );
        }
        String bind = null;
        if ( input.LA( 1 ) == DRLLexer.ID && input.LA( 2 ) == DRLLexer.COLON ) {
            bind = label( DroolsEditorType.IDENTIFIER_VARIABLE );
            if ( state.failed ) return;
        }

        int first = input.index();
        exprParser.getHelper().setHasOperator( false ); // resetting
        exprParser.conditionalOrExpression();
        if ( state.backtracking == 0 ) {
            if ( input.LA( 1 ) != DRLLexer.EOF || input.get( input.index() - 1 ).getType() == DRLLexer.WS ) {
                helper.emit( Location.LOCATION_LHS_INSIDE_CONDITION_END );
            }
        }
        if ( state.failed ) return;

        if ( state.backtracking == 0 && input.index() > first ) {
            // expression consumed something
            String expr = input.toString( first,
                                          input.LT( -1 ).getTokenIndex() );
            if ( bind == null ) {
                // it is a constraint
                pattern.constraint( expr, positional );
            } else {
                // it is a bind
                pattern.bind( bind,
                              expr );
            }
        }
    }

    /**
     * patternBehavior := ( PIPE behaviorDef )+
     *                    | OVER behaviorDef 
     * @param pattern
     * @throws RecognitionException 
     */
    private void patternBehavior( PatternDescrBuilder< ? > pattern ) throws RecognitionException {
        if ( input.LA( 1 ) == DRLLexer.PIPE ) {
            while ( input.LA( 1 ) == DRLLexer.PIPE ) {
                match( input,
                       DRLLexer.PIPE,
                       null,
                       null,
                       DroolsEditorType.SYMBOL );
                if ( state.failed ) return;

                behaviorDef( pattern );
                if ( state.failed ) return;
            }
        } else {
            match( input,
                   DRLLexer.ID,
                   DroolsSoftKeywords.OVER,
                   null,
                   DroolsEditorType.KEYWORD );
            if ( state.failed ) return;

            behaviorDef( pattern );
            if ( state.failed ) return;
        }
    }

    /**
     * behaviorDef := label ID LEFT_PAREN expression RIGHT_PAREN                    
     * @param pattern
     * @throws RecognitionException 
     */
    private void behaviorDef( PatternDescrBuilder< ? > pattern ) throws RecognitionException {
        BehaviorDescrBuilder< ? > behavior = helper.start( BehaviorDescrBuilder.class,
                                                           null,
                                                           null );
        try {
            String bName = label( DroolsEditorType.IDENTIFIER_PATTERN );
            if ( state.failed ) return;

            Token subtype = match( input,
                                   DRLLexer.ID,
                                   null,
                                   null,
                                   DroolsEditorType.IDENTIFIER_PATTERN );
            if ( state.failed ) return;

            if ( state.backtracking == 0 ) {
                behavior.type( bName,
                               subtype.getText() );
            }

            List<String> parameters = parameters();
            if ( state.failed ) return;

            if ( state.backtracking == 0 ) {
                behavior.parameters( parameters );
            }
        } finally {
            helper.end( BehaviorDescrBuilder.class,
                        null );
        }
    }

    
    /**
     * patternSource := FROM
     *                ( accumulate
     *                | collect
     *                | entryPoint
     *                | expression )
     * @param pattern
     * @throws RecognitionException 
     */
    private void patternSource( PatternDescrBuilder< ? > pattern ) throws RecognitionException {
        match( input,
               DRLLexer.ID,
               DroolsSoftKeywords.FROM,
               null,
               DroolsEditorType.KEYWORD );
        if ( state.failed ) return;

        if ( state.backtracking == 0 && input.LA( 1 ) != DRLLexer.EOF ) {
            helper.emit( Location.LOCATION_LHS_FROM );
        }

        if ( helper.validateIdentifierKey( DroolsSoftKeywords.ACCUMULATE ) ) {
            fromAccumulate( pattern );
        } else if ( helper.validateIdentifierKey( DroolsSoftKeywords.COLLECT ) ) {
            fromCollect( pattern );
        } else if ( helper.validateIdentifierKey( DroolsSoftKeywords.ENTRY ) &&
                    helper.validateLT( 2,
                                       "-" ) &&
                    helper.validateLT( 3,
                                       DroolsSoftKeywords.POINT ) ) {
            fromEntryPoint( pattern );
            if ( state.failed ) return;
        } else {
            fromExpression( pattern );
            if ( state.failed ) return;
        }
        if ( input.LA( 1 ) == DRLLexer.SEMICOLON ) {
            match( input,
                   DRLLexer.SEMICOLON,
                   null,
                   null,
                   DroolsEditorType.SYMBOL );
            if ( state.failed ) return;
        }
    }

    /**
     * fromExpression := conditionalExpression
     * 
     * @param pattern
     * @throws RecognitionException
     */
    private void fromExpression( PatternDescrBuilder< ? > pattern ) throws RecognitionException {
        String expr = conditionalExpression();
        if ( state.failed ) return;

        if ( state.backtracking == 0 ) {
            pattern.from().expression( expr );
            if ( input.LA( 1 ) != DRLLexer.EOF ) {
                helper.emit( Location.LOCATION_LHS_BEGIN_OF_CONDITION );
            }
        }
    }

    /**
     * fromEntryPoint := ENTRY-POINT (STRING | ID)
     * 
     * @param pattern
     * @throws RecognitionException
     */
    private void fromEntryPoint( PatternDescrBuilder< ? > pattern ) throws RecognitionException {
        String ep = "";

        match( input,
               DRLLexer.ID,
               DroolsSoftKeywords.ENTRY,
               null,
               DroolsEditorType.KEYWORD );
        if ( state.failed ) return;

        match( input,
               DRLLexer.MINUS,
               null,
               null,
               DroolsEditorType.KEYWORD );
        if ( state.failed ) return;

        match( input,
               DRLLexer.ID,
               DroolsSoftKeywords.POINT,
               null,
               DroolsEditorType.KEYWORD );
        if ( state.failed ) return;

        if ( input.LA( 1 ) == DRLLexer.STRING ) {
            Token epStr = match( input,
                                 DRLLexer.STRING,
                                 null,
                                 null,
                                 DroolsEditorType.STRING_CONST );
            ep = StringUtils.unescapeJava( safeStripStringDelimiters( epStr.getText() ) );
        } else {
            Token epID = match( input,
                                DRLLexer.ID,
                                null,
                                null,
                                DroolsEditorType.IDENTIFIER );
            ep = epID.getText();
        }

        if ( state.backtracking == 0 ) {
            pattern.from().entryPoint( ep );
            if ( input.LA( 1 ) != DRLLexer.EOF ) {
                helper.emit( Location.LOCATION_LHS_BEGIN_OF_CONDITION );
            }
        }
    }

    /**
     * fromCollect := COLLECT LEFT_PAREN lhsPatternBind RIGHT_PAREN
     * 
     * @param pattern
     * @throws RecognitionException
     */
    private void fromCollect( PatternDescrBuilder< ? > pattern ) throws RecognitionException {
        CollectDescrBuilder< ? > collect = helper.start( CollectDescrBuilder.class,
                                                         null,
                                                         null );
        try {
            match( input,
                   DRLLexer.ID,
                   DroolsSoftKeywords.COLLECT,
                   null,
                   DroolsEditorType.KEYWORD );
            if ( state.failed ) return;
            if ( state.backtracking == 0 && input.LA( 1 ) != DRLLexer.EOF ) {
                helper.emit( Location.LOCATION_LHS_FROM_COLLECT );
            }

            match( input,
                   DRLLexer.LEFT_PAREN,
                   null,
                   null,
                   DroolsEditorType.SYMBOL );
            if ( state.failed ) return;

            lhsPatternBind( collect,
                            false );
            if ( state.failed ) return;

            match( input,
                   DRLLexer.RIGHT_PAREN,
                   null,
                   null,
                   DroolsEditorType.SYMBOL );
            if ( state.failed ) return;
        } finally {
            helper.end( CollectDescrBuilder.class,
                        null );
            if ( state.backtracking == 0 && input.LA( 1 ) != DRLLexer.EOF ) {
                helper.emit( Location.LOCATION_LHS_BEGIN_OF_CONDITION );
            }
        }
    }

    /**
     * fromAccumulate := ACCUMULATE LEFT_PAREN lhsAnd COMMA 
     *                   ( initBlock COMMA actionBlock COMMA (reverseBlock COMMA)? resultBlock
     *                   | accumulateFunction (COMMA accumulateFunction)* )
     *                   RIGHT_PAREN
     * 
     * @param pattern
     * @throws RecognitionException
     */
    private void fromAccumulate( PatternDescrBuilder< ? > pattern ) throws RecognitionException {
        AccumulateDescrBuilder< ? > accumulate = helper.start( AccumulateDescrBuilder.class,
                                                               null,
                                                               null );
        try {
            match( input,
                   DRLLexer.ID,
                   DroolsSoftKeywords.ACCUMULATE,
                   null,
                   DroolsEditorType.KEYWORD );
            if ( state.failed ) return;

            if ( state.backtracking == 0 && input.LA( 1 ) != DRLLexer.EOF ) {
                helper.emit( Location.LOCATION_LHS_FROM_ACCUMULATE );
            }
            match( input,
                   DRLLexer.LEFT_PAREN,
                   null,
                   null,
                   DroolsEditorType.SYMBOL );
            if ( state.failed ) return;

            CEDescrBuilder< ? , AndDescr> source = accumulate.source();
            try {
                helper.start( CEDescrBuilder.class,
                              null,
                              source );
                lhsAnd( source,
                        false );
                if ( state.failed ) return;

                if ( source.getDescr() != null && source.getDescr() instanceof ConditionalElementDescr ) {
                    ConditionalElementDescr root = (ConditionalElementDescr) source.getDescr();
                    BaseDescr[] descrs = root.getDescrs().toArray( new BaseDescr[root.getDescrs().size()] );
                    root.getDescrs().clear();
                    for ( int i = 0; i < descrs.length; i++ ) {
                        root.addOrMerge( descrs[i] );
                    }
                }
            } finally {
                helper.end( CEDescrBuilder.class,
                            source );
            }

            match( input,
                   DRLLexer.COMMA,
                   null,
                   null,
                   DroolsEditorType.SYMBOL );
            if ( state.failed ) return;

            if ( helper.validateIdentifierKey( DroolsSoftKeywords.INIT ) ) {
                // custom code, inline accumulate

                // initBlock
                match( input,
                       DRLLexer.ID,
                       DroolsSoftKeywords.INIT,
                       null,
                       DroolsEditorType.KEYWORD );
                if ( state.failed ) return;
                if ( state.backtracking == 0 && input.LA( 1 ) != DRLLexer.EOF ) {
                    helper.emit( Location.LOCATION_LHS_FROM_ACCUMULATE_INIT );
                }

                String init = chunk( DRLLexer.LEFT_PAREN,
                                     DRLLexer.RIGHT_PAREN,
                                     Location.LOCATION_LHS_FROM_ACCUMULATE_INIT_INSIDE );
                if ( state.failed ) return;
                if ( state.backtracking == 0 ) accumulate.init( init );

                if ( input.LA( 1 ) == DRLLexer.COMMA ) {
                    match( input,
                           DRLLexer.COMMA,
                           null,
                           null,
                           DroolsEditorType.SYMBOL );
                    if ( state.failed ) return;
                }

                // actionBlock
                match( input,
                       DRLLexer.ID,
                       DroolsSoftKeywords.ACTION,
                       null,
                       DroolsEditorType.KEYWORD );
                if ( state.failed ) return;
                if ( state.backtracking == 0 && input.LA( 1 ) != DRLLexer.EOF ) {
                    helper.emit( Location.LOCATION_LHS_FROM_ACCUMULATE_ACTION );
                }

                String action = chunk( DRLLexer.LEFT_PAREN,
                                       DRLLexer.RIGHT_PAREN,
                                       Location.LOCATION_LHS_FROM_ACCUMULATE_ACTION_INSIDE );
                if ( state.failed ) return;
                if ( state.backtracking == 0 ) accumulate.action( action );

                if ( input.LA( 1 ) == DRLLexer.COMMA ) {
                    match( input,
                           DRLLexer.COMMA,
                           null,
                           null,
                           DroolsEditorType.SYMBOL );
                    if ( state.failed ) return;
                }

                // reverseBlock
                if ( helper.validateIdentifierKey( DroolsSoftKeywords.REVERSE ) ) {
                    match( input,
                           DRLLexer.ID,
                           DroolsSoftKeywords.REVERSE,
                           null,
                           DroolsEditorType.KEYWORD );
                    if ( state.failed ) return;
                    if ( state.backtracking == 0 && input.LA( 1 ) != DRLLexer.EOF ) {
                        helper.emit( Location.LOCATION_LHS_FROM_ACCUMULATE_REVERSE );
                    }

                    String reverse = chunk( DRLLexer.LEFT_PAREN,
                                            DRLLexer.RIGHT_PAREN,
                                            Location.LOCATION_LHS_FROM_ACCUMULATE_REVERSE_INSIDE );
                    if ( state.failed ) return;
                    if ( state.backtracking == 0 ) accumulate.reverse( reverse );

                    if ( input.LA( 1 ) == DRLLexer.COMMA ) {
                        match( input,
                               DRLLexer.COMMA,
                               null,
                               null,
                               DroolsEditorType.SYMBOL );
                        if ( state.failed ) return;
                    }
                }

                // resultBlock
                match( input,
                       DRLLexer.ID,
                       DroolsSoftKeywords.RESULT,
                       null,
                       DroolsEditorType.KEYWORD );
                if ( state.failed ) return;

                if ( state.backtracking == 0 && input.LA( 1 ) != DRLLexer.EOF ) {
                    helper.emit( Location.LOCATION_LHS_FROM_ACCUMULATE_RESULT );
                }

                String result = chunk( DRLLexer.LEFT_PAREN,
                                       DRLLexer.RIGHT_PAREN,
                                       Location.LOCATION_LHS_FROM_ACCUMULATE_RESULT_INSIDE );
                if ( state.failed ) return;
                if ( state.backtracking == 0 ) accumulate.result( result );
            } else {
                // accumulate functions
                accumulateFunction( accumulate );
                if ( state.failed ) return;

                while ( input.LA( 1 ) == DRLLexer.COMMA ) {
                    match( input,
                           DRLLexer.COMMA,
                           null,
                           null,
                           DroolsEditorType.SYMBOL );
                    if ( state.failed ) return;

                    accumulateFunction( accumulate );
                    if ( state.failed ) return;
                }
            }

            match( input,
                   DRLLexer.RIGHT_PAREN,
                   null,
                   null,
                   DroolsEditorType.SYMBOL );
            if ( state.failed ) return;
        } finally {
            helper.end( AccumulateDescrBuilder.class,
                        null );
            if ( state.backtracking == 0 && input.LA( 1 ) != DRLLexer.EOF ) {
                helper.emit( Location.LOCATION_LHS_BEGIN_OF_CONDITION );
            }
        }
    }

    /**
     * accumulateFunction := ID parameters
     * @param accumulate
     * @throws RecognitionException
     */
    private void accumulateFunction( AccumulateDescrBuilder< ? > accumulate ) throws RecognitionException {
        Token function = match( input,
                                DRLLexer.ID,
                                null,
                                null,
                                DroolsEditorType.KEYWORD );
        if ( state.failed ) return;

        List<String> parameters = parameters();
        if ( state.failed ) return;

        if ( state.backtracking == 0 ) {
            accumulate.function( function.getText(),
                                 parameters.toArray( new String[parameters.size()] ) );
        }
    }

    /**
     * parameters := LEFT_PAREN (conditionalExpression (COMMA conditionalExpression)* )? RIGHT_PAREN
     * 
     * @return
     * @throws RecognitionException
     */
    private List<String> parameters() throws RecognitionException {
        match( input,
               DRLLexer.LEFT_PAREN,
               null,
               null,
               DroolsEditorType.SYMBOL );
        if ( state.failed ) return null;

        List<String> parameters = new ArrayList<String>();
        if ( input.LA( 1 ) != DRLLexer.EOF && input.LA( 1 ) != DRLLexer.RIGHT_PAREN ) {
            String param = conditionalExpression();
            if ( state.failed ) return null;
            parameters.add( param );

            while ( input.LA( 1 ) == DRLLexer.COMMA ) {
                match( input,
                       DRLLexer.COMMA,
                       null,
                       null,
                       DroolsEditorType.SYMBOL );
                if ( state.failed ) return null;

                param = conditionalExpression();
                if ( state.failed ) return null;
                parameters.add( param );
            }
        }

        match( input,
               DRLLexer.RIGHT_PAREN,
               null,
               null,
               DroolsEditorType.SYMBOL );
        if ( state.failed ) return null;
        return parameters;
    }

    /**
     * rhs := THEN (~END)*
     * @param rule
     * @throws RecognitionException
     */
    private void rhs( RuleDescrBuilder rule ) throws RecognitionException {
        String chunk = "";
        int first = -1;
        Token last = null;
        try {
            first = input.index();
            Token t = match( input,
                             DRLLexer.ID,
                             DroolsSoftKeywords.THEN,
                             null,
                             DroolsEditorType.KEYWORD );
            if ( state.failed ) return;

            if ( state.backtracking == 0 ) {
                rule.getDescr().setConsequenceLocation( t.getLine(),
                                                        t.getCharPositionInLine() );
                helper.emit( Location.LOCATION_RHS );
            }

            while ( input.LA( 1 ) != DRLLexer.EOF && !helper.validateIdentifierKey( DroolsSoftKeywords.END ) ) {
                input.consume();
            }
            last = input.LT( 1 );
            if ( last.getTokenIndex() > first ) {
                chunk = input.toString( first,
                                        last.getTokenIndex() );
                if ( chunk.endsWith( DroolsSoftKeywords.END ) ) {
                    chunk = chunk.substring( 0,
                                             chunk.length() - DroolsSoftKeywords.END.length() );
                }
                // remove the "then" keyword and any subsequent spaces and line breaks
                // keep indendation of 1st non-blank line
                chunk = chunk.replaceFirst( "^then\\s*[\\r\\n]", "" );
            }
            rule.rhs( chunk );

        } catch ( RecognitionException re ) {
            reportError( re );
        }
    }

    /* ------------------------------------------------------------------------------------------------
     *                         ANNOTATION
     * ------------------------------------------------------------------------------------------------ */
    /**
     * annotation := AT ID (elementValuePairs | parenChunk )?
     */
    private void annotation( AnnotatedDescrBuilder< ? > adb ) {
        try {
            // '@'
            Token at = match( input,
                              DRLLexer.AT,
                              null,
                              null,
                              DroolsEditorType.SYMBOL );
            if ( state.failed ) return;

            // identifier
            Token id = match( input,
                              DRLLexer.ID,
                              null,
                              null,
                              DroolsEditorType.IDENTIFIER );
            if ( state.failed ) return;

            AnnotationDescrBuilder annotation = null;
            if ( state.backtracking == 0 ) {
                annotation = adb.newAnnotation( id.getText() );
                helper.setStart( annotation,
                                 at );
                helper.pushBuilderContext( annotation );
            }

            try {
                if ( input.LA( 1 ) == DRLLexer.LEFT_PAREN ) {
                    if ( speculateElementValuePairs() ) {
                        elementValuePairs( annotation );
                        if ( state.failed ) return;
                    } else {
                        String value = chunk( DRLLexer.LEFT_PAREN,
                                              DRLLexer.RIGHT_PAREN,
                                              -1 ).trim();
                        if ( state.failed ) return;
                        if ( state.backtracking == 0 ) {
                            if ( value.startsWith( "\"" ) && value.endsWith( "\"" ) ) {
                                value = StringUtils.unescapeJava( value );
                            }
                            annotation.value( value );
                        }
                    }
                }
            } finally {
                if ( state.backtracking == 0 ) {
                    helper.setEnd();
                    helper.popBuilderContext();
                }
            }

        } catch ( RecognitionException re ) {
            reportError( re );
        }
    }

    /**
     * Invokes elementValuePairs() rule with backtracking
     * to check if the next token sequence matches it or not.
     * 
     * @return true if the sequence of tokens will match the
     *         elementValuePairs() syntax. false otherwise.
     */
    private boolean speculateElementValuePairs() {
        state.backtracking++;
        int start = input.mark();
        try {
            elementValuePairs( null ); // can never throw exception
        } catch ( RecognitionException re ) {
            System.err.println( "impossible: " + re );
            re.printStackTrace();
        }
        boolean success = !state.failed;
        input.rewind( start );
        state.backtracking--;
        state.failed = false;
        return success;

    }

    /**
     * elementValuePairs := LEFT_PAREN elementValuePair (COMMA elementValuePair)* RIGHT_PAREN
     * @param annotation
     */
    private void elementValuePairs( AnnotationDescrBuilder annotation ) throws RecognitionException {
        try {
            match( input,
                   DRLLexer.LEFT_PAREN,
                   null,
                   null,
                   DroolsEditorType.SYMBOL );
            if ( state.failed ) return;

            elementValuePair( annotation );
            if ( state.failed ) return;

            while ( input.LA( 1 ) == DRLLexer.COMMA ) {
                match( input,
                       DRLLexer.COMMA,
                       null,
                       null,
                       DroolsEditorType.SYMBOL );
                if ( state.failed ) return;

                elementValuePair( annotation );
                if ( state.failed ) return;
            }

            match( input,
                   DRLLexer.RIGHT_PAREN,
                   null,
                   null,
                   DroolsEditorType.SYMBOL );
            if ( state.failed ) return;

        } catch ( RecognitionException re ) {
            reportError( re );
        }
    }

    /**
     * elementValuePair := (ID EQUALS)? elementValue
     * @param annotation
     */
    private void elementValuePair( AnnotationDescrBuilder annotation ) {
        try {
            String key = null;
            if ( input.LA( 1 ) == DRLLexer.ID && input.LA( 2 ) == DRLLexer.EQUALS_ASSIGN ) {
                Token id = match( input,
                                  DRLLexer.ID,
                                  null,
                                  null,
                                  DroolsEditorType.IDENTIFIER );
                if ( state.failed ) return;
                key = id.getText();

                match( input,
                       DRLLexer.EQUALS_ASSIGN,
                       null,
                       null,
                       DroolsEditorType.SYMBOL );
                if ( state.failed ) return;
            }

            String value = elementValue();
            if ( value.startsWith( "\"" ) && value.endsWith( "\"" ) ) {
                value = StringUtils.unescapeJava( value );
            }
            if ( state.failed ) return;

            if ( state.backtracking == 0 ) {
                String actKey = key != null ? key : "value";
                String actVal = annotation.getDescr().getValue( actKey );
                if( actVal != null ){
                    // TODO: error message?
                    value = "\"" + AnnotationDescr.unquote( actVal ) + AnnotationDescr.unquote( value ) + "\"";
                }
                annotation.keyValue( actKey, value );
            }

        } catch ( RecognitionException re ) {
            reportError( re );
        }
    }

    /**
     * elementValue := elementValueArrayInitializer | conditionalExpression 
     * @return
     */
    private String elementValue() {
        String value = "";
        try {
            int first = input.index();

            if ( input.LA( 1 ) == DRLLexer.LEFT_CURLY ) {
                elementValueArrayInitializer();
                if ( state.failed ) return value;
            } else {
                exprParser.conditionalExpression();
                if ( state.failed ) return value;
            }
            value = input.toString( first,
                                    input.LT( -1 ).getTokenIndex() );
        } catch ( Exception re ) {
            reportError( re );
        }
        return value;
    }

    /**
     * elementValueArrayInitializer := LEFT_CURLY (elementValue (COMMA elementValue )*)? RIGHT_CURLY
     * @return
     */
    private String elementValueArrayInitializer() {
        String value = "";
        int first = input.index();
        try {
            match( input,
                   DRLLexer.LEFT_CURLY,
                   null,
                   null,
                   DroolsEditorType.SYMBOL );
            if ( state.failed ) return value;

            if ( input.LA( 1 ) != DRLLexer.RIGHT_CURLY ) {
                elementValue();
                if ( state.failed ) return value;

                while ( input.LA( 1 ) == DRLLexer.COMMA ) {
                    match( input,
                           DRLLexer.COMMA,
                           null,
                           null,
                           DroolsEditorType.SYMBOL );
                    if ( state.failed ) return value;

                    elementValue();
                    if ( state.failed ) return value;
                }
            }
            match( input,
                   DRLLexer.RIGHT_CURLY,
                   null,
                   null,
                   DroolsEditorType.SYMBOL );
            if ( state.failed ) return value;

        } catch ( RecognitionException re ) {
            reportError( re );
        } finally {
            value = input.toString( first,
                                    input.index() );
        }
        return value;
    }

    /* ------------------------------------------------------------------------------------------------
     *                         UTILITY RULES
     * ------------------------------------------------------------------------------------------------ */
    
    /**
     * Matches a type name
     * 
     * type := ID typeArguments? ( DOT ID typeArguments? )* (LEFT_SQUARE RIGHT_SQUARE)*
     * 
     * @param doQualify set to true if qualification is acceptable
     * @param doGenPar  set to true if generic arguments and brackets are acceptable
     * @return
     * @throws RecognitionException
     */
    public String type() throws RecognitionException {
        String type = "";
        try {
            int first = input.index(), last = first;
            match( input,
                   DRLLexer.ID,
                   null,
                   new int[]{DRLLexer.DOT, DRLLexer.LESS},
                   DroolsEditorType.IDENTIFIER );
            if ( state.failed ) return type;

            if ( input.LA( 1 ) == DRLLexer.LESS ) {
                typeArguments();
                if ( state.failed ) return type;
            }

            while ( input.LA( 1 ) == DRLLexer.DOT && input.LA( 2 ) == DRLLexer.ID ) {
                match( input,
                       DRLLexer.DOT,
                       null,
                       new int[]{DRLLexer.ID},
                       DroolsEditorType.IDENTIFIER );
                if ( state.failed ) return type;
                match( input,
                       DRLLexer.ID,
                       null,
                       new int[]{DRLLexer.DOT},
                       DroolsEditorType.IDENTIFIER );
                if ( state.failed ) return type;

                if ( input.LA( 1 ) == DRLLexer.LESS ) {
                    typeArguments();
                    if ( state.failed ) return type;
                }
            }

            while ( input.LA( 1 ) == DRLLexer.LEFT_SQUARE && input.LA( 2 ) == DRLLexer.RIGHT_SQUARE ) {
                match( input,
                               DRLLexer.LEFT_SQUARE,
                               null,
                               new int[]{DRLLexer.RIGHT_SQUARE},
                               DroolsEditorType.IDENTIFIER );
                if ( state.failed ) return type;
                match( input,
                               DRLLexer.RIGHT_SQUARE,
                               null,
                               null,
                               DroolsEditorType.IDENTIFIER );
                if ( state.failed ) return type;
            }
            last = input.LT( -1 ).getTokenIndex();
            type = input.toString( first,
                                   last );
        } catch ( RecognitionException re ) {
            reportError( re );
        }
        return type;
    }

    /**
     * Matches type arguments
     * 
     * typeArguments := LESS typeArgument (COMMA typeArgument)* GREATER
     * 
     * @return
     * @throws RecognitionException
     */
    public String typeArguments() throws RecognitionException {
        String typeArguments = "";
        try {
            int first = input.index();
            Token token = match( input,
                                 DRLLexer.LESS,
                                 null,
                                 new int[]{DRLLexer.QUESTION, DRLLexer.ID},
                                 DroolsEditorType.SYMBOL );
            if ( state.failed ) return typeArguments;

            typeArgument();
            if ( state.failed ) return typeArguments;

            while ( input.LA( 1 ) == DRLLexer.COMMA ) {
                token = match( input,
                               DRLLexer.COMMA,
                               null,
                               new int[]{DRLLexer.QUESTION, DRLLexer.ID},
                               DroolsEditorType.IDENTIFIER );
                if ( state.failed ) return typeArguments;

                typeArgument();
                if ( state.failed ) return typeArguments;
            }

            token = match( input,
                           DRLLexer.GREATER,
                           null,
                           null,
                           DroolsEditorType.SYMBOL );
            if ( state.failed ) return typeArguments;
            typeArguments = input.toString( first,
                                            token.getTokenIndex() );

        } catch ( RecognitionException re ) {
            reportError( re );
        }
        return typeArguments;
    }

    /**
     * Matches a type argument
     * 
     * typeArguments := QUESTION (( EXTENDS | SUPER ) type )? 
     *               |  type
     *               ;
     * 
     * @return
     * @throws RecognitionException
     */
    public String typeArgument() throws RecognitionException {
        String typeArgument = "";
        try {
            int first = input.index(), last = first;
            int next = input.LA( 1 );
            switch ( next ) {
                case DRLLexer.QUESTION :
                    match( input,
                           DRLLexer.QUESTION,
                           null,
                           null,
                           DroolsEditorType.SYMBOL );
                    if ( state.failed ) return typeArgument;

                    if ( helper.validateIdentifierKey( DroolsSoftKeywords.EXTENDS ) ) {
                        match( input,
                               DRLLexer.ID,
                               DroolsSoftKeywords.EXTENDS,
                               null,
                               DroolsEditorType.SYMBOL );
                        if ( state.failed ) return typeArgument;

                        type();
                        if ( state.failed ) return typeArgument;
                    } else if ( helper.validateIdentifierKey( DroolsSoftKeywords.SUPER ) ) {
                        match( input,
                               DRLLexer.ID,
                               DroolsSoftKeywords.SUPER,
                               null,
                               DroolsEditorType.SYMBOL );
                        if ( state.failed ) return typeArgument;
                        type();
                        if ( state.failed ) return typeArgument;
                    }
                    break;
                case DRLLexer.ID :
                    type();
                    if ( state.failed ) return typeArgument;
                    break;
                default :
                    // TODO: raise error
            }
            last = input.LT( -1 ).getTokenIndex();
            typeArgument = input.toString( first,
                                           last );
        } catch ( RecognitionException re ) {
            reportError( re );
        }
        return typeArgument;
    }

    /**
     * Matches a qualified identifier
     * 
     * qualifiedIdentifier := ID ( DOT ID )*
     * 
     * @return
     * @throws RecognitionException
     */
    public String qualifiedIdentifier() throws RecognitionException {
        String qi = "";
        try {
            Token first = match( input,
                                 DRLLexer.ID,
                                 null,
                                 new int[]{DRLLexer.DOT},
                                 DroolsEditorType.IDENTIFIER );
            if ( state.failed ) return qi;

            Token last = first;
            while ( input.LA( 1 ) == DRLLexer.DOT && input.LA( 2 ) == DRLLexer.ID ) {
                last = match( input,
                               DRLLexer.DOT,
                               null,
                               new int[]{DRLLexer.ID},
                               DroolsEditorType.IDENTIFIER );
                if ( state.failed ) return qi;
                last = match( input,
                               DRLLexer.ID,
                               null,
                               new int[]{DRLLexer.DOT},
                               DroolsEditorType.IDENTIFIER );
                if ( state.failed ) return qi;
            }
            qi = input.toString( first,
                                 last );
        } catch ( RecognitionException re ) {
            reportError( re );
        }
        return qi;
    }

    /**
     * Matches a conditional expression
     * 
     * @return
     * @throws RecognitionException
     */
    public String conditionalExpression() throws RecognitionException {
        int first = input.index();
        exprParser.conditionalExpression();
        if ( state.failed ) return null;

        if ( state.backtracking == 0 && input.index() > first ) {
            // expression consumed something
            String expr = input.toString( first,
                                          input.LT( -1 ).getTokenIndex() );
            return expr;
        }
        return null;
    }

    /**
     * Matches a chunk started by the leftDelimiter and ended by the rightDelimiter.
     * 
     * @param leftDelimiter
     * @param rightDelimiter
     * @param location
     * @return the matched chunk without the delimiters
     */
    public String chunk( final int leftDelimiter,
                         final int rightDelimiter,
                         final int location ) {
        String chunk = "";
        int first = -1, last = first;
        try {
            match( input,
                   leftDelimiter,
                   null,
                   null,
                   DroolsEditorType.SYMBOL );
            if ( state.failed ) return chunk;
            if ( state.backtracking == 0 && location >= 0 ) {
                helper.emit( location );
            }
            int nests = 0;
            first = input.index();

            while ( input.LA( 1 ) != DRLLexer.EOF && input.LA( 1 ) != rightDelimiter || nests > 0 ) {
                if ( input.LA( 1 ) == rightDelimiter ) {
                    nests--;
                } else if ( input.LA( 1 ) == leftDelimiter ) {
                    nests++;
                }
                input.consume();
            }
            last = input.LT( -1 ).getTokenIndex();

            match( input,
                   rightDelimiter,
                   null,
                   null,
                   DroolsEditorType.SYMBOL );
            if ( state.failed ) return chunk;

        } catch ( RecognitionException re ) {
            reportError( re );
        } finally {
            if ( last >= first ) {
                chunk = input.toString( first,
                                        last );
            }
        }
        return chunk;
    }

    /* ------------------------------------------------------------------------------------------------
      *                         GENERAL UTILITY METHODS
      * ------------------------------------------------------------------------------------------------ */
    /** 
     *  Match current input symbol against ttype and optionally
     *  check the text of the token against text.  Attempt
     *  single token insertion or deletion error recovery.  If
     *  that fails, throw MismatchedTokenException.
     */
    private Token match( TokenStream input,
                         int ttype,
                         String text,
                         int[] follow,
                         DroolsEditorType etype ) throws RecognitionException {
        Token matchedSymbol = null;
        matchedSymbol = input.LT( 1 );
        if ( input.LA( 1 ) == ttype && (text == null || text.equals( matchedSymbol.getText() )) ) {
            input.consume();
            state.errorRecovery = false;
            state.failed = false;
            helper.emit( matchedSymbol,
                         etype );
            return matchedSymbol;
        }
        if ( state.backtracking > 0 ) {
            state.failed = true;
            return matchedSymbol;
        }
        matchedSymbol = recoverFromMismatchedToken( input,
                                                    ttype,
                                                    text,
                                                    follow );
        helper.emit( matchedSymbol,
                     etype );
        return matchedSymbol;
    }

    /** Attempt to recover from a single missing or extra token.
    *
    *  EXTRA TOKEN
    *
    *  LA(1) is not what we are looking for.  If LA(2) has the right token,
    *  however, then assume LA(1) is some extra spurious token.  Delete it
    *  and LA(2) as if we were doing a normal match(), which advances the
    *  input.
    *
    *  MISSING TOKEN
    *
    *  If current token is consistent with what could come after
    *  ttype then it is ok to "insert" the missing token, else throw
    *  exception For example, Input "i=(3;" is clearly missing the
    *  ')'.  When the parser returns from the nested call to expr, it
    *  will have call chain:
    *
    *    stat -> expr -> atom
    *
    *  and it will be trying to match the ')' at this point in the
    *  derivation:
    *
    *       => ID '=' '(' INT ')' ('+' atom)* ';'
    *                          ^
    *  match() will see that ';' doesn't match ')' and report a
    *  mismatched token error.  To recover, it sees that LA(1)==';'
    *  is in the set of tokens that can follow the ')' token
    *  reference in rule atom.  It can assume that you forgot the ')'.
    */
    protected Token recoverFromMismatchedToken( TokenStream input,
                                                int ttype,
                                                String text,
                                                int[] follow )
                                                              throws RecognitionException {
        RecognitionException e = null;
        // if next token is what we are looking for then "delete" this token
        if ( mismatchIsUnwantedToken( input,
                                      ttype,
                                      text ) ) {
            e = new UnwantedTokenException( ttype,
                                            input );
            input.consume(); // simply delete extra token
            reportError( e ); // report after consuming so AW sees the token in the exception
            // we want to return the token we're actually matching
            Token matchedSymbol = input.LT( 1 );
            input.consume(); // move past ttype token as if all were ok
            return matchedSymbol;
        }
        // can't recover with single token deletion, try insertion
        if ( mismatchIsMissingToken( input,
                                     follow ) ) {
            e = new MissingTokenException( ttype,
                                           input,
                                           null );
            reportError( e ); // report after inserting so AW sees the token in the exception
            return null;
        }
        // even that didn't work; must throw the exception
        if ( text != null ) {
            e = new DroolsMismatchedTokenException( ttype,
                                                    text,
                                                    input );
        } else {
            e = new MismatchedTokenException( ttype,
                                              input );
        }
        throw e;
    }

    public boolean mismatchIsUnwantedToken( TokenStream input,
                                            int ttype,
                                            String text ) {
        return (input.LA( 2 ) == ttype && (text == null || text.equals( input.LT( 2 ).getText() )));
    }

    public boolean mismatchIsMissingToken( TokenStream input,
                                           int[] follow ) {
        if ( follow == null ) {
            // we have no information about the follow; we can only consume
            // a single token and hope for the best
            return false;
        }
        // TODO: implement this error recovery strategy
        return false;
    }

    private String safeStripDelimiters( String value,
                                        String left, String right ) {
        if ( value != null ) {
            value = value.trim();
            if ( value.length() >= left.length() + right.length() &&
                 value.startsWith( left ) && value.endsWith( right ) ) {
                 value = value.substring( left.length(),
                                          value.length() - right.length() );
            }
        }
        return value;
    }

    private String safeStripStringDelimiters( String value ) {
        if ( value != null ) {
            value = value.trim();
            if ( value.length() >= 2 && value.startsWith( "\"" ) && value.endsWith( "\"" ) ) {
                value = value.substring( 1,
                                         value.length() - 1 );
            }
        }
        return value;
    }

}<|MERGE_RESOLUTION|>--- conflicted
+++ resolved
@@ -1790,7 +1790,7 @@
             // the order here is very important: this if branch must come before the lhsPatternBind bellow
             result = lhsParen( ce,
                                allowOr );
-        } else if ( input.LA( 1 ) == DRLLexer.ID || input.LA( 1 ) == DRLLexer.QUESTION ) {
+        } else if ( input.LA( 1 ) == DRLLexer.ID ) {
             result = lhsPatternBind( ce,
                                      allowOr );
         } else {
@@ -2243,7 +2243,7 @@
     }
 
     /**
-     * lhsPattern := QUESTION? type LEFT_PAREN constraints? RIGHT_PAREN over? source?
+     * lhsPattern := type LEFT_PAREN constraints? RIGHT_PAREN over? source?
      * 
      * @param pattern
      * @param label
@@ -2251,26 +2251,11 @@
      */
     private void lhsPattern( PatternDescrBuilder< ? > pattern,
                              String label ) throws RecognitionException {
-<<<<<<< HEAD
-=======
-        boolean query = false;
-        if( input.LA(1) == DRLLexer.QUESTION ) {
-            match( input,
-                   DRLLexer.QUESTION,
-                   null,
-                   null,
-                   DroolsEditorType.SYMBOL );
-            if ( state.failed ) return;
-            query = true;
-        }
-        
->>>>>>> c0d54359
         String type = this.qualifiedIdentifier();
         if ( state.failed ) return;
 
         if ( state.backtracking == 0 ) {
             pattern.type( type );
-            pattern.isQuery( query );
             if ( label != null ) {
                 pattern.id( label );
             }
@@ -2967,7 +2952,7 @@
                 }
                 // remove the "then" keyword and any subsequent spaces and line breaks
                 // keep indendation of 1st non-blank line
-                chunk = chunk.replaceFirst( "^then\\s*[\\r\\n]", "" );
+                chunk = chunk.replaceFirst( "^then\\s*[\\r\\n]?", "" );
             }
             rule.rhs( chunk );
 
@@ -3124,7 +3109,7 @@
                        null,
                        DroolsEditorType.SYMBOL );
                 if ( state.failed ) return;
-            }
+            } 
 
             String value = elementValue();
             if ( value.startsWith( "\"" ) && value.endsWith( "\"" ) ) {
@@ -3133,13 +3118,7 @@
             if ( state.failed ) return;
 
             if ( state.backtracking == 0 ) {
-                String actKey = key != null ? key : "value";
-                String actVal = annotation.getDescr().getValue( actKey );
-                if( actVal != null ){
-                    // TODO: error message?
-                    value = "\"" + AnnotationDescr.unquote( actVal ) + AnnotationDescr.unquote( value ) + "\"";
-                }
-                annotation.keyValue( actKey, value );
+                annotation.keyValue( key != null ? key : "value", value );
             }
 
         } catch ( RecognitionException re ) {
