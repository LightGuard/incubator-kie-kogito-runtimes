--- conflicted
+++ resolved
@@ -22,15 +22,7 @@
 
 import java.io.IOException;
 import java.io.InputStream;
-<<<<<<< HEAD
-import java.util.Properties;
-
-import org.junit.After;
-import org.junit.Before;
-import org.junit.Test;
-import static org.junit.Assert.*;
-=======
->>>>>>> 83faec83
+
 
 import org.drools.decisiontable.parser.xls.PropertiesSheetListener.CaseInsensitiveMap;
 import org.drools.template.model.Condition;
@@ -52,138 +44,6 @@
  */
 public class RuleWorksheetParseTest {
 
-<<<<<<< HEAD
-    @Test
-    public void testBasicWorkbookProperties() throws Exception {
-
-        final InputStream stream = RuleWorksheetParseTest.class.getResourceAsStream( "/data/BasicWorkbook.xls" );
-
-        final RuleSheetListener listener = getRuleSheetListener( stream );
-
-        final Properties props = listener.getProperties();
-        assertNotNull( props );
-        assertEquals( "myruleset",
-                      props.getProperty( "RuleSet" ) );
-        assertEquals( "someMisc",
-                      props.getProperty( "misc" ) );
-        /*
-         * System.out.println("Here are the global properties...");
-         * listener.getProperties().list(System.out);
-         */
-    }
-
-    @Test
-    public void testComplexWorkbookProperties() throws Exception {
-
-        final InputStream stream = RuleWorksheetParseTest.class.getResourceAsStream( "/data/ComplexWorkbook.xls" );
-        final RuleSheetListener listener = getRuleSheetListener( stream );
-
-        final Properties props = listener.getProperties();
-        assertNotNull( props );
-        final String ruleSetName = props.getProperty( "RuleSet" );
-        assertEquals( "ruleSetName",
-                      ruleSetName );
-
-    }
-
-    @Test
-    public void testWorkbookParse() throws Exception {
-        final InputStream stream = RuleWorksheetParseTest.class.getResourceAsStream( "/data/BasicWorkbook.xls" );
-        final RuleSheetListener listener = getRuleSheetListener( stream );
-
-        final Package ruleset = listener.getRuleSet();
-        assertNotNull( ruleset );
-
-        final Rule firstRule = (Rule) ruleset.getRules().get( 0 );
-        assertNotNull( firstRule.getSalience() );
-        assertTrue( firstRule.getSalience().intValue() > 0 );
-
-        // System.out.println(ruleset.toXML());
-
-        assertEquals( "myruleset",
-                      ruleset.getName() );
-        assertEquals( 2,
-                      ruleset.getImports().size() );
-        assertEquals( 6,
-                      ruleset.getRules().size() );
-
-        // check imports
-        Import imp = (Import) ruleset.getImports().get( 0 );
-        assertEquals( "blah.class1",
-                      imp.getClassName() );
-        imp = (Import) ruleset.getImports().get( 1 );
-        assertEquals( "blah.class2",
-                      imp.getClassName() );
-
-        // check rules
-        Rule rule = (Rule) ruleset.getRules().get( 0 );
-        Condition cond = (Condition) rule.getConditions().get( 0 );
-        assertEquals( "Foo(myObject.getColour().equals(red), myObject.size () > 12\\\")",
-                      cond.getSnippet() );
-
-        Consequence cons = (Consequence) rule.getConsequences().get( 0 );
-        assertNotNull( cons );
-        assertEquals( "myObject.setIsValid(Y);",
-                      cons.getSnippet() );
-
-        rule = (Rule) ruleset.getRules().get( 5 );
-        cond = (Condition) rule.getConditions().get( 1 );
-        assertEquals( "myObject.size () > 7",
-                      cond.getSnippet() );
-        cons = (Consequence) rule.getConsequences().get( 0 );
-        assertEquals( "myObject.setIsValid(10-Jul-1974)",
-                      cons.getSnippet() );
-
-    }
-
-    /**
-     * See if it can cope with odd shaped rule table, including missing
-     * conditions. Also is not "sequential".
-     */
-    // TIRELLI: test commented out while we decide what to do in order to solve i18n issues
-//    public void testComplexWorksheetMissingConditions() throws Exception {
-//        final InputStream stream = RuleWorksheetParseTest.class.getResourceAsStream( "/data/ComplexWorkbook.xls" );
-//        final RuleSheetListener listener = getRuleSheetListener( stream );
-//
-//        final Package ruleset = listener.getRuleSet();
-//        assertEquals( 6,
-//                      ruleset.getRules().size() );
-//        assertEquals( 0,
-//                      ruleset.getImports().size() );
-//
-//        Rule rule = (Rule) ruleset.getRules().get( 0 );
-//        assertEquals( 3,
-//                      rule.getConditions().size() );
-//        assertEquals( 2,
-//                      rule.getConsequences().size() );
-//        final Consequence cons = (Consequence) rule.getConsequences().get( 1 );
-//        assertEquals( "myObject.setIsValid(1, 2)",
-//                      cons.getSnippet() );
-//        final Condition con = (Condition) rule.getConditions().get( 2 );
-//        assertEquals( "myObject.size() < $3.00",
-//                      con.getSnippet() );
-//
-//        rule = (Rule) ruleset.getRules().get( 4 );
-//
-//        // this should have less conditions
-//        assertEquals( 1,
-//                      rule.getConditions().size() );
-//
-//        rule = (Rule) ruleset.getRules().get( 5 );
-//        assertEquals( 2,
-//                      rule.getConditions().size() );
-//        assertEquals( 1,
-//                      rule.getConsequences().size() );
-//
-//    }
-
-    /**
-     * Utility method showing how to get a rule sheet listener from a stream.
-     */
-    public static RuleSheetListener getRuleSheetListener(final InputStream stream) throws IOException {
-        return RulesheetUtil.getRuleSheetListener( stream );
-    }
-=======
 	@Test
 	public void testBasicWorkbookProperties() throws Exception {
 
@@ -584,6 +444,4 @@
 	public static RuleSheetListener getRuleSheetListener(final InputStream stream) throws IOException {
 		return RulesheetUtil.getRuleSheetListener( stream );
 	}
->>>>>>> 83faec83
-
 }