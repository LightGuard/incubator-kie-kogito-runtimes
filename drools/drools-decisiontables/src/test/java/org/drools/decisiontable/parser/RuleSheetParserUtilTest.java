/*
 * Copyright 2005 JBoss Inc
 * 
 * Licensed under the Apache License, Version 2.0 (the "License");
 * you may not use this file except in compliance with the License.
 * You may obtain a copy of the License at
 * 
 *      http://www.apache.org/licenses/LICENSE-2.0
 * 
 * Unless required by applicable law or agreed to in writing, software
 * distributed under the License is distributed on an "AS IS" BASIS,
 * WITHOUT WARRANTIES OR CONDITIONS OF ANY KIND, either express or implied.
 * See the License for the specific language governing permissions and
 * limitations under the License.
 */

package org.drools.decisiontable.parser;

import java.util.ArrayList;
import java.util.List;

<<<<<<< HEAD
import org.junit.After;
import org.junit.Before;
import org.junit.Test;
import static org.junit.Assert.*;
=======
>>>>>>> f25bec86

import org.drools.template.model.Global;
import org.drools.template.model.Import;
import org.drools.template.parser.DecisionTableParseException;
import org.junit.Ignore;
import org.junit.Test;

import static org.junit.Assert.*;

/**
 * @author <a href="mailto:michael.neale@gmail.com"> Michael Neale</a>
 * 
 * Nuff said...
 */
public class RuleSheetParserUtilTest {

<<<<<<< HEAD
    @Test
=======
	@Test
>>>>>>> f25bec86
    public void testRuleName() {
        final String row = "  RuleTable       This is my rule name";
        final String result = RuleSheetParserUtil.getRuleName( row );
        assertEquals( "This is my rule name",
                      result );
    }

    /**
     * This is here as the old way was to do this.
     */
<<<<<<< HEAD
=======
    @Ignore
>>>>>>> f25bec86
    @Test
    public void testInvalidRuleName() {
        final String row = "RuleTable       This is my rule name (type class)";
        try {
            final String result = RuleSheetParserUtil.getRuleName( row );
            fail( "should have failed, but get result: " + result );
        } catch ( final IllegalArgumentException e ) {
            assertNotNull( e.getMessage() );
        }
    }

    @Test
    public void testIsStringMeaningTrue() {
        assertTrue( RuleSheetParserUtil.isStringMeaningTrue( "true" ) );
        assertTrue( RuleSheetParserUtil.isStringMeaningTrue( "TRUE" ) );
        assertTrue( RuleSheetParserUtil.isStringMeaningTrue( "yes" ) );
        assertTrue( RuleSheetParserUtil.isStringMeaningTrue( "oN" ) );

        assertFalse( RuleSheetParserUtil.isStringMeaningTrue( "no" ) );
        assertFalse( RuleSheetParserUtil.isStringMeaningTrue( "false" ) );
        assertFalse( RuleSheetParserUtil.isStringMeaningTrue( null ) );
    }

    @Test
    public void testListImports() {
        List<String> cellVals = null;
        
        List<Import> list = RuleSheetParserUtil.getImportList( cellVals );
        assertNotNull( list );
        assertEquals( 0, list.size() );

        cellVals = new ArrayList<String>();
        cellVals.add( "" );
        assertEquals( 0, RuleSheetParserUtil.getImportList( cellVals ).size() );

        cellVals.add( 0, "com.something.Yeah, com.something.No,com.something.yeah.*" );
        list = RuleSheetParserUtil.getImportList( cellVals );
        assertEquals( 3, list.size() );
        assertEquals( "com.something.Yeah",   (list.get( 0 )).getClassName() );
        assertEquals( "com.something.No",     (list.get( 1 )).getClassName() );
        assertEquals( "com.something.yeah.*", (list.get( 2 )).getClassName() );
    }

    @Test
    public void testListVariables() {
    	List<String> varCells = new ArrayList<String>();
    	varCells.add( "Var1 var1, Var2 var2,Var3 var3" );
        final List<Global> varList = RuleSheetParserUtil.getVariableList( varCells );
        assertNotNull( varList );
        assertEquals( 3,
                      varList.size() );
        Global var = varList.get( 0 );
        assertEquals( "Var1",
                      var.getClassName() );
        var = varList.get( 2 );
        assertEquals( "Var3",
                      var.getClassName() );
        assertEquals( "var3",
                      var.getIdentifier() );
    }

    @Test
    public void testBadVariableFormat() {
    	List<String> varCells = new ArrayList<String>();
    	varCells.add( "class1, object2" );
        try {
            RuleSheetParserUtil.getVariableList( varCells );
            fail( "should not work" );
        } catch ( final DecisionTableParseException e ) {
            assertNotNull( e.getMessage() );
        }
    }
    
    @Test
    public void testRowColumnToCellNAme() {
        String cellName = RuleSheetParserUtil.rc2name( 0, 0 );
        assertEquals( "A1", cellName );

        cellName = RuleSheetParserUtil.rc2name( 0, 10 );
        assertEquals( "K1", cellName );

        cellName = RuleSheetParserUtil.rc2name( 0, 42 );
        assertEquals( "AQ1", cellName );

        cellName = RuleSheetParserUtil.rc2name( 9, 27 );
        assertEquals( "AB10", cellName );

        cellName = RuleSheetParserUtil.rc2name( 99, 53 );
        assertEquals( "BB100", cellName );
    }
}<|MERGE_RESOLUTION|>--- conflicted
+++ resolved
@@ -19,14 +19,6 @@
 import java.util.ArrayList;
 import java.util.List;
 
-<<<<<<< HEAD
-import org.junit.After;
-import org.junit.Before;
-import org.junit.Test;
-import static org.junit.Assert.*;
-=======
->>>>>>> f25bec86
-
 import org.drools.template.model.Global;
 import org.drools.template.model.Import;
 import org.drools.template.parser.DecisionTableParseException;
@@ -42,113 +34,106 @@
  */
 public class RuleSheetParserUtilTest {
 
-<<<<<<< HEAD
-    @Test
-=======
 	@Test
->>>>>>> f25bec86
-    public void testRuleName() {
-        final String row = "  RuleTable       This is my rule name";
-        final String result = RuleSheetParserUtil.getRuleName( row );
-        assertEquals( "This is my rule name",
-                      result );
-    }
+	public void testRuleName() {
+		final String row = "  RuleTable       This is my rule name";
+		final String result = RuleSheetParserUtil.getRuleName( row );
+		assertEquals( "This is my rule name",
+				result );
+	}
 
-    /**
-     * This is here as the old way was to do this.
-     */
-<<<<<<< HEAD
-=======
-    @Ignore
->>>>>>> f25bec86
-    @Test
-    public void testInvalidRuleName() {
-        final String row = "RuleTable       This is my rule name (type class)";
-        try {
-            final String result = RuleSheetParserUtil.getRuleName( row );
-            fail( "should have failed, but get result: " + result );
-        } catch ( final IllegalArgumentException e ) {
-            assertNotNull( e.getMessage() );
-        }
-    }
+	/**
+	 * This is here as the old way was to do this.
+	 */
+	@Ignore
+	@Test
+	public void testInvalidRuleName() {
+		final String row = "RuleTable       This is my rule name (type class)";
+		try {
+			final String result = RuleSheetParserUtil.getRuleName( row );
+			fail( "should have failed, but get result: " + result );
+		} catch ( final IllegalArgumentException e ) {
+			assertNotNull( e.getMessage() );
+		}
+	}
 
-    @Test
-    public void testIsStringMeaningTrue() {
-        assertTrue( RuleSheetParserUtil.isStringMeaningTrue( "true" ) );
-        assertTrue( RuleSheetParserUtil.isStringMeaningTrue( "TRUE" ) );
-        assertTrue( RuleSheetParserUtil.isStringMeaningTrue( "yes" ) );
-        assertTrue( RuleSheetParserUtil.isStringMeaningTrue( "oN" ) );
+	@Test
+	public void testIsStringMeaningTrue() {
+		assertTrue( RuleSheetParserUtil.isStringMeaningTrue( "true" ) );
+		assertTrue( RuleSheetParserUtil.isStringMeaningTrue( "TRUE" ) );
+		assertTrue( RuleSheetParserUtil.isStringMeaningTrue( "yes" ) );
+		assertTrue( RuleSheetParserUtil.isStringMeaningTrue( "oN" ) );
 
-        assertFalse( RuleSheetParserUtil.isStringMeaningTrue( "no" ) );
-        assertFalse( RuleSheetParserUtil.isStringMeaningTrue( "false" ) );
-        assertFalse( RuleSheetParserUtil.isStringMeaningTrue( null ) );
-    }
+		assertFalse( RuleSheetParserUtil.isStringMeaningTrue( "no" ) );
+		assertFalse( RuleSheetParserUtil.isStringMeaningTrue( "false" ) );
+		assertFalse( RuleSheetParserUtil.isStringMeaningTrue( null ) );
+	}
 
-    @Test
-    public void testListImports() {
-        List<String> cellVals = null;
-        
-        List<Import> list = RuleSheetParserUtil.getImportList( cellVals );
-        assertNotNull( list );
-        assertEquals( 0, list.size() );
+	@Test
+	public void testListImports() {
+		List<String> cellVals = null;
 
-        cellVals = new ArrayList<String>();
-        cellVals.add( "" );
-        assertEquals( 0, RuleSheetParserUtil.getImportList( cellVals ).size() );
+		List<Import> list = RuleSheetParserUtil.getImportList( cellVals );
+		assertNotNull( list );
+		assertEquals( 0, list.size() );
 
-        cellVals.add( 0, "com.something.Yeah, com.something.No,com.something.yeah.*" );
-        list = RuleSheetParserUtil.getImportList( cellVals );
-        assertEquals( 3, list.size() );
-        assertEquals( "com.something.Yeah",   (list.get( 0 )).getClassName() );
-        assertEquals( "com.something.No",     (list.get( 1 )).getClassName() );
-        assertEquals( "com.something.yeah.*", (list.get( 2 )).getClassName() );
-    }
+		cellVals = new ArrayList<String>();
+		cellVals.add( "" );
+		assertEquals( 0, RuleSheetParserUtil.getImportList( cellVals ).size() );
 
-    @Test
-    public void testListVariables() {
-    	List<String> varCells = new ArrayList<String>();
-    	varCells.add( "Var1 var1, Var2 var2,Var3 var3" );
-        final List<Global> varList = RuleSheetParserUtil.getVariableList( varCells );
-        assertNotNull( varList );
-        assertEquals( 3,
-                      varList.size() );
-        Global var = varList.get( 0 );
-        assertEquals( "Var1",
-                      var.getClassName() );
-        var = varList.get( 2 );
-        assertEquals( "Var3",
-                      var.getClassName() );
-        assertEquals( "var3",
-                      var.getIdentifier() );
-    }
+		cellVals.add( 0, "com.something.Yeah, com.something.No,com.something.yeah.*" );
+		list = RuleSheetParserUtil.getImportList( cellVals );
+		assertEquals( 3, list.size() );
+		assertEquals( "com.something.Yeah",   (list.get( 0 )).getClassName() );
+		assertEquals( "com.something.No",     (list.get( 1 )).getClassName() );
+		assertEquals( "com.something.yeah.*", (list.get( 2 )).getClassName() );
+	}
 
-    @Test
-    public void testBadVariableFormat() {
-    	List<String> varCells = new ArrayList<String>();
-    	varCells.add( "class1, object2" );
-        try {
-            RuleSheetParserUtil.getVariableList( varCells );
-            fail( "should not work" );
-        } catch ( final DecisionTableParseException e ) {
-            assertNotNull( e.getMessage() );
-        }
-    }
-    
-    @Test
-    public void testRowColumnToCellNAme() {
-        String cellName = RuleSheetParserUtil.rc2name( 0, 0 );
-        assertEquals( "A1", cellName );
+	@Test
+	public void testListVariables() {
+		List<String> varCells = new ArrayList<String>();
+		varCells.add( "Var1 var1, Var2 var2,Var3 var3" );
+		final List<Global> varList = RuleSheetParserUtil.getVariableList( varCells );
+		assertNotNull( varList );
+		assertEquals( 3,
+				varList.size() );
+		Global var = varList.get( 0 );
+		assertEquals( "Var1",
+				var.getClassName() );
+		var = varList.get( 2 );
+		assertEquals( "Var3",
+				var.getClassName() );
+		assertEquals( "var3",
+				var.getIdentifier() );
+	}
 
-        cellName = RuleSheetParserUtil.rc2name( 0, 10 );
-        assertEquals( "K1", cellName );
+	@Test
+	public void testBadVariableFormat() {
+		List<String> varCells = new ArrayList<String>();
+		varCells.add( "class1, object2" );
+		try {
+			RuleSheetParserUtil.getVariableList( varCells );
+			fail( "should not work" );
+		} catch ( final DecisionTableParseException e ) {
+			assertNotNull( e.getMessage() );
+		}
+	}
 
-        cellName = RuleSheetParserUtil.rc2name( 0, 42 );
-        assertEquals( "AQ1", cellName );
+	@Test
+	public void testRowColumnToCellNAme() {
+		String cellName = RuleSheetParserUtil.rc2name( 0, 0 );
+		assertEquals( "A1", cellName );
 
-        cellName = RuleSheetParserUtil.rc2name( 9, 27 );
-        assertEquals( "AB10", cellName );
+		cellName = RuleSheetParserUtil.rc2name( 0, 10 );
+		assertEquals( "K1", cellName );
 
-        cellName = RuleSheetParserUtil.rc2name( 99, 53 );
-        assertEquals( "BB100", cellName );
-    }
+		cellName = RuleSheetParserUtil.rc2name( 0, 42 );
+		assertEquals( "AQ1", cellName );
+
+		cellName = RuleSheetParserUtil.rc2name( 9, 27 );
+		assertEquals( "AB10", cellName );
+
+		cellName = RuleSheetParserUtil.rc2name( 99, 53 );
+		assertEquals( "BB100", cellName );
+	}
 }