package org.drools.decisiontable.parser;

import org.drools.decisiontable.parser.LhsBuilder.FieldType;

import org.junit.After;
import org.junit.Before;
import org.junit.Test;
import static org.junit.Assert.*;

public class LhsBuilderTest {

<<<<<<< HEAD
    @Test
    public void testBuildItUp() throws Exception {
		LhsBuilder builder = new LhsBuilder("Person");
=======
	public void testBuildItUp() throws Exception {
		LhsBuilder builder = new LhsBuilder( 9, 1, "Person" );
>>>>>>> f25bec86
		
		builder.addTemplate(10, 1, "age");
		builder.addTemplate(10, 2, "size != $param");
		builder.addTemplate(10, 3, "date <");
		
		builder.addCellValue(11, 1, "42");
		builder.addCellValue(11, 2, "20");
		builder.addCellValue(11, 3, "30");
		
		
		assertEquals("Person(age == \"42\", size != 20, date < \"30\")", builder.getResult());
        
        builder.clearValues();
        
        builder.addCellValue(12, 2, "42" );
        assertEquals("Person(size != 42)", builder.getResult());
	}
    
    @Test
    public void testEmptyCells() {
        LhsBuilder builder = new LhsBuilder( 9, 1, "Person" );
        assertFalse(builder.hasValues());
    }
    
    @Test
    public void testClassicMode() {
        LhsBuilder builder = new LhsBuilder( 9, 1, "" );
        builder.addTemplate( 10, 1, "Person(age < $param)");
        builder.addCellValue( 11, 1, "42" );
        
        assertEquals("Person(age < 42)", builder.getResult());
        
        builder = new LhsBuilder( 9, 3, null );
        builder.addTemplate( 10, 3, "Foo(bar == $param)");
        builder.addTemplate( 10, 4, "eval(true)");
        
        builder.addCellValue( 11, 3, "42" );
        builder.addCellValue( 11, 4, "Y" );
        
        assertEquals("Foo(bar == 42)\neval(true)", builder.getResult());
    }
 
<<<<<<< HEAD
    @Test
    public void testForAllAndFucntion() {
		LhsBuilder builder = new LhsBuilder("");
		builder.addTemplate(1, "forall(&&){Foo(bar != $)}");
		builder.addCellValue(1, "42,43");
		assertEquals("Foo(bar != 42) && Foo(bar != 43)", builder.getResult());
	}
    
    @Test
    public void testForAllOr() {
		LhsBuilder builder = new LhsBuilder("Person");
		builder.addTemplate(1, "forall(||){age < $}");
		builder.addCellValue(1, "42");
		assertEquals("Person(age < 42)", builder.getResult());
	}

    @Test
    public void testForAllOrPrefix() {
		LhsBuilder builder = new LhsBuilder("Person");
		builder.addTemplate(1, "age < 10 && forall(||){age < $}");
		builder.addCellValue(1, "42");
		assertEquals("Person(age < 10 && age < 42)", builder.getResult());
	}
	
    @Test
    public void testForAllOrCSV() {
		LhsBuilder builder = new LhsBuilder("Person");
		builder.addTemplate(1, "forall(||){age < $}");
		builder.addCellValue(1, "42, 43, 44");
		assertEquals("Person(age < 42 || age < 43 || age < 44)", builder
				.getResult());
	}

    @Test
    public void testForAllAnd() {
		LhsBuilder builder = new LhsBuilder("Person");
		builder.addTemplate(1, "forall(&&){age < $}");
		builder.addCellValue(1, "42");
		assertEquals("Person(age < 42)", builder.getResult());
	}

    @Test
    public void testForAllAndCSV() {
		LhsBuilder builder = new LhsBuilder("Person");
		builder.addTemplate(1, "forall(&&){age < $}");
		builder.addCellValue(1, "42, 43, 44");
=======
	public void testForAllAndFucntion() {
		LhsBuilder builder = new LhsBuilder( 9, 1, "" );
		builder.addTemplate( 10, 1, "forall(&&){Foo(bar != $)}");
		builder.addCellValue( 11, 1, "42,43");
		assertEquals("Foo(bar != 42) && Foo(bar != 43)", builder.getResult());
	}
    
	public void testForAllOr() {
		LhsBuilder builder = new LhsBuilder( 9, 1, "Person" );
		builder.addTemplate( 10, 1, "forall(||){age < $}");
		builder.addCellValue( 11, 1, "42");
		assertEquals("Person(age < 42)", builder.getResult());
	}

	public void testForAllOrPrefix() {
		LhsBuilder builder = new LhsBuilder( 9, 1, "Person" );
		builder.addTemplate( 10, 1, "age < 10 && forall(||){age < $}");
		builder.addCellValue( 11, 1, "42");
		assertEquals("Person(age < 10 && age < 42)", builder.getResult());
	}
	
	public void testForAllOrCSV() {
		LhsBuilder builder = new LhsBuilder( 9, 1, "Person" );
		builder.addTemplate( 10, 1, "forall(||){age < $}");
		builder.addCellValue( 11, 1, "42, 43, 44");
		assertEquals("Person(age < 42 || age < 43 || age < 44)", builder.getResult());
	}

	public void testForAllAnd() {
		LhsBuilder builder = new LhsBuilder( 9, 1, "Person" );
		builder.addTemplate(10, 1, "forall(&&){age < $}");
		builder.addCellValue(11, 1, "42");
		assertEquals("Person(age < 42)", builder.getResult());
	}

	public void testForAllAndCSV() {
		LhsBuilder builder = new LhsBuilder( 9, 1, "Person" );
		builder.addTemplate(10, 1, "forall(&&){age < $}");
		builder.addCellValue(11, 1, "42, 43, 44");
>>>>>>> f25bec86
		assertEquals("Person(age < 42 && age < 43 && age < 44)", builder
				.getResult());
	}

<<<<<<< HEAD
    @Test
    public void testForAllAndForAllOrCSVMultiple() {
		LhsBuilder builder = new LhsBuilder("Person");
		builder.addTemplate(1, "forall(&&){age < $ || age == $}");
		builder.addCellValue(1, "42, 43, 44");
=======
	public void testForAllAndForAllOrCSVMultiple() {
		LhsBuilder builder = new LhsBuilder( 9, 1, "Person" );
		builder.addTemplate(10, 1, "forall(&&){age < $ || age == $}");
		builder.addCellValue(11, 1, "42, 43, 44");
>>>>>>> f25bec86
		assertEquals(
				"Person(age < 42 || age == 42 && age < 43 || age == 43 && age < 44 || age == 44)",
				builder.getResult());
	}

<<<<<<< HEAD
    @Test
    public void testForAllsAndForAllOrCSVMultiple() {
		LhsBuilder builder = new LhsBuilder("Person");
		builder.addTemplate(1, "forall(&&){age < $ || age == $} && forall(&&){age < $ || age == $}");
		builder.addCellValue(1, "42, 43, 44");
=======
	public void testForAllsAndForAllOrCSVMultiple() {
		LhsBuilder builder = new LhsBuilder( 9, 1, "Person" );
		builder.addTemplate(10, 1, "forall(&&){age < $ || age == $} && forall(&&){age < $ || age == $}");
		builder.addCellValue(11, 1, "42, 43, 44");
>>>>>>> f25bec86
		assertEquals(
				"Person(age < 42 || age == 42 && age < 43 || age == 43 && age < 44 || age == 44 && age < 42 || age == 42 && age < 43 || age == 43 && age < 44 || age == 44)",
				builder.getResult());
	}
	
    @Test
    public void testIdentifyFieldTypes() {
        LhsBuilder builder = new LhsBuilder( 9, 1, "" );
        assertEquals(FieldType.SINGLE_FIELD, builder.calcFieldType("age"));
        assertEquals(FieldType.OPERATOR_FIELD, builder.calcFieldType("age <"));
        assertEquals(FieldType.NORMAL_FIELD, builder.calcFieldType("age < $param"));
        assertEquals(FieldType.NORMAL_FIELD, builder.calcFieldType("forall(||){age < $}"));
        assertEquals(FieldType.NORMAL_FIELD, builder.calcFieldType("forall(&&){age < $}"));
        assertEquals(FieldType.NORMAL_FIELD, builder.calcFieldType("forall(,){age < $}"));
        assertEquals(FieldType.NORMAL_FIELD, builder.calcFieldType("forall(){age < $}"));
        assertEquals(FieldType.NORMAL_FIELD, builder.calcFieldType("forall(){age < $} && forall(){age == $}"));
        assertEquals(FieldType.NORMAL_FIELD, builder.calcFieldType("x && forall(){age < $} && forall(){age == $}"));
        assertEquals(FieldType.NORMAL_FIELD, builder.calcFieldType("x && forall(){age < $} && forall(){age == $} && y"));
        assertEquals(FieldType.SINGLE_FIELD, builder.calcFieldType("age < $para"));
        assertEquals(FieldType.SINGLE_FIELD, builder.calcFieldType("forall{||}{age < $}"));
        assertEquals(FieldType.SINGLE_FIELD, builder.calcFieldType("forall(){}"));
        assertEquals(FieldType.SINGLE_FIELD, builder.calcFieldType("forall(){age < $"));
        assertEquals(FieldType.SINGLE_FIELD, builder.calcFieldType("forall(){,"));
        assertEquals(FieldType.SINGLE_FIELD, builder.calcFieldType("forall({})"));
        assertEquals(FieldType.SINGLE_FIELD, builder.calcFieldType("forall({}){test})"));
        assertEquals(FieldType.SINGLE_FIELD, builder.calcFieldType("forall(&&){{}})"));
        assertEquals(FieldType.SINGLE_FIELD, builder.calcFieldType("forall(&&){{})"));
    }
    
    @Test
    public void testIdentifyColumnCorrectly() {
        LhsBuilder builder = new LhsBuilder( 9, 1, null );
        assertFalse(builder.isMultipleConstraints());
        
        //will be added to Foo
        builder = new LhsBuilder( 9, 1, "Foo" );
        assertTrue(builder.isMultipleConstraints());
        
        //will be added to eval
        builder = new LhsBuilder( 9, 1, "f:Foo() eval  " );
        assertTrue(builder.isMultipleConstraints());
        
        //will just be verbatim
        builder = new LhsBuilder( 9, 1, "f: Foo()" );
        assertFalse(builder.isMultipleConstraints());
        
    }
	
}<|MERGE_RESOLUTION|>--- conflicted
+++ resolved
@@ -2,118 +2,66 @@
 
 import org.drools.decisiontable.parser.LhsBuilder.FieldType;
 
-import org.junit.After;
-import org.junit.Before;
 import org.junit.Test;
 import static org.junit.Assert.*;
 
 public class LhsBuilderTest {
 
-<<<<<<< HEAD
-    @Test
-    public void testBuildItUp() throws Exception {
-		LhsBuilder builder = new LhsBuilder("Person");
-=======
+	@Test
 	public void testBuildItUp() throws Exception {
 		LhsBuilder builder = new LhsBuilder( 9, 1, "Person" );
->>>>>>> f25bec86
-		
+
 		builder.addTemplate(10, 1, "age");
 		builder.addTemplate(10, 2, "size != $param");
 		builder.addTemplate(10, 3, "date <");
-		
+
 		builder.addCellValue(11, 1, "42");
 		builder.addCellValue(11, 2, "20");
 		builder.addCellValue(11, 3, "30");
-		
-		
+
+
 		assertEquals("Person(age == \"42\", size != 20, date < \"30\")", builder.getResult());
-        
-        builder.clearValues();
-        
-        builder.addCellValue(12, 2, "42" );
-        assertEquals("Person(size != 42)", builder.getResult());
-	}
-    
-    @Test
-    public void testEmptyCells() {
-        LhsBuilder builder = new LhsBuilder( 9, 1, "Person" );
-        assertFalse(builder.hasValues());
-    }
-    
-    @Test
-    public void testClassicMode() {
-        LhsBuilder builder = new LhsBuilder( 9, 1, "" );
-        builder.addTemplate( 10, 1, "Person(age < $param)");
-        builder.addCellValue( 11, 1, "42" );
-        
-        assertEquals("Person(age < 42)", builder.getResult());
-        
-        builder = new LhsBuilder( 9, 3, null );
-        builder.addTemplate( 10, 3, "Foo(bar == $param)");
-        builder.addTemplate( 10, 4, "eval(true)");
-        
-        builder.addCellValue( 11, 3, "42" );
-        builder.addCellValue( 11, 4, "Y" );
-        
-        assertEquals("Foo(bar == 42)\neval(true)", builder.getResult());
-    }
- 
-<<<<<<< HEAD
-    @Test
-    public void testForAllAndFucntion() {
-		LhsBuilder builder = new LhsBuilder("");
-		builder.addTemplate(1, "forall(&&){Foo(bar != $)}");
-		builder.addCellValue(1, "42,43");
-		assertEquals("Foo(bar != 42) && Foo(bar != 43)", builder.getResult());
-	}
-    
-    @Test
-    public void testForAllOr() {
-		LhsBuilder builder = new LhsBuilder("Person");
-		builder.addTemplate(1, "forall(||){age < $}");
-		builder.addCellValue(1, "42");
-		assertEquals("Person(age < 42)", builder.getResult());
+
+		builder.clearValues();
+
+		builder.addCellValue(12, 2, "42" );
+		assertEquals("Person(size != 42)", builder.getResult());
 	}
 
-    @Test
-    public void testForAllOrPrefix() {
-		LhsBuilder builder = new LhsBuilder("Person");
-		builder.addTemplate(1, "age < 10 && forall(||){age < $}");
-		builder.addCellValue(1, "42");
-		assertEquals("Person(age < 10 && age < 42)", builder.getResult());
-	}
-	
-    @Test
-    public void testForAllOrCSV() {
-		LhsBuilder builder = new LhsBuilder("Person");
-		builder.addTemplate(1, "forall(||){age < $}");
-		builder.addCellValue(1, "42, 43, 44");
-		assertEquals("Person(age < 42 || age < 43 || age < 44)", builder
-				.getResult());
+	@Test
+	public void testEmptyCells() {
+		LhsBuilder builder = new LhsBuilder( 9, 1, "Person" );
+		assertFalse(builder.hasValues());
 	}
 
-    @Test
-    public void testForAllAnd() {
-		LhsBuilder builder = new LhsBuilder("Person");
-		builder.addTemplate(1, "forall(&&){age < $}");
-		builder.addCellValue(1, "42");
+	@Test
+	public void testClassicMode() {
+		LhsBuilder builder = new LhsBuilder( 9, 1, "" );
+		builder.addTemplate( 10, 1, "Person(age < $param)");
+		builder.addCellValue( 11, 1, "42" );
+
 		assertEquals("Person(age < 42)", builder.getResult());
+
+		builder = new LhsBuilder( 9, 3, null );
+		builder.addTemplate( 10, 3, "Foo(bar == $param)");
+		builder.addTemplate( 10, 4, "eval(true)");
+
+		builder.addCellValue( 11, 3, "42" );
+		builder.addCellValue( 11, 4, "Y" );
+
+		assertEquals("Foo(bar == 42)\neval(true)", builder.getResult());
 	}
 
-    @Test
-    public void testForAllAndCSV() {
-		LhsBuilder builder = new LhsBuilder("Person");
-		builder.addTemplate(1, "forall(&&){age < $}");
-		builder.addCellValue(1, "42, 43, 44");
-=======
+
+	@Test
 	public void testForAllAndFucntion() {
 		LhsBuilder builder = new LhsBuilder( 9, 1, "" );
 		builder.addTemplate( 10, 1, "forall(&&){Foo(bar != $)}");
 		builder.addCellValue( 11, 1, "42,43");
 		assertEquals("Foo(bar != 42) && Foo(bar != 43)", builder.getResult());
 	}
-    
+
+	@Test
 	public void testForAllOr() {
 		LhsBuilder builder = new LhsBuilder( 9, 1, "Person" );
 		builder.addTemplate( 10, 1, "forall(||){age < $}");
@@ -121,13 +69,15 @@
 		assertEquals("Person(age < 42)", builder.getResult());
 	}
 
+	@Test
 	public void testForAllOrPrefix() {
 		LhsBuilder builder = new LhsBuilder( 9, 1, "Person" );
 		builder.addTemplate( 10, 1, "age < 10 && forall(||){age < $}");
 		builder.addCellValue( 11, 1, "42");
 		assertEquals("Person(age < 10 && age < 42)", builder.getResult());
 	}
-	
+
+	@Test
 	public void testForAllOrCSV() {
 		LhsBuilder builder = new LhsBuilder( 9, 1, "Person" );
 		builder.addTemplate( 10, 1, "forall(||){age < $}");
@@ -135,6 +85,7 @@
 		assertEquals("Person(age < 42 || age < 43 || age < 44)", builder.getResult());
 	}
 
+	@Test
 	public void testForAllAnd() {
 		LhsBuilder builder = new LhsBuilder( 9, 1, "Person" );
 		builder.addTemplate(10, 1, "forall(&&){age < $}");
@@ -142,90 +93,76 @@
 		assertEquals("Person(age < 42)", builder.getResult());
 	}
 
+	@Test
 	public void testForAllAndCSV() {
 		LhsBuilder builder = new LhsBuilder( 9, 1, "Person" );
 		builder.addTemplate(10, 1, "forall(&&){age < $}");
 		builder.addCellValue(11, 1, "42, 43, 44");
->>>>>>> f25bec86
 		assertEquals("Person(age < 42 && age < 43 && age < 44)", builder
 				.getResult());
 	}
 
-<<<<<<< HEAD
-    @Test
-    public void testForAllAndForAllOrCSVMultiple() {
-		LhsBuilder builder = new LhsBuilder("Person");
-		builder.addTemplate(1, "forall(&&){age < $ || age == $}");
-		builder.addCellValue(1, "42, 43, 44");
-=======
+	@Test
 	public void testForAllAndForAllOrCSVMultiple() {
 		LhsBuilder builder = new LhsBuilder( 9, 1, "Person" );
 		builder.addTemplate(10, 1, "forall(&&){age < $ || age == $}");
 		builder.addCellValue(11, 1, "42, 43, 44");
->>>>>>> f25bec86
 		assertEquals(
 				"Person(age < 42 || age == 42 && age < 43 || age == 43 && age < 44 || age == 44)",
 				builder.getResult());
 	}
 
-<<<<<<< HEAD
-    @Test
-    public void testForAllsAndForAllOrCSVMultiple() {
-		LhsBuilder builder = new LhsBuilder("Person");
-		builder.addTemplate(1, "forall(&&){age < $ || age == $} && forall(&&){age < $ || age == $}");
-		builder.addCellValue(1, "42, 43, 44");
-=======
+	@Test
 	public void testForAllsAndForAllOrCSVMultiple() {
 		LhsBuilder builder = new LhsBuilder( 9, 1, "Person" );
 		builder.addTemplate(10, 1, "forall(&&){age < $ || age == $} && forall(&&){age < $ || age == $}");
 		builder.addCellValue(11, 1, "42, 43, 44");
->>>>>>> f25bec86
 		assertEquals(
 				"Person(age < 42 || age == 42 && age < 43 || age == 43 && age < 44 || age == 44 && age < 42 || age == 42 && age < 43 || age == 43 && age < 44 || age == 44)",
 				builder.getResult());
 	}
-	
-    @Test
-    public void testIdentifyFieldTypes() {
-        LhsBuilder builder = new LhsBuilder( 9, 1, "" );
-        assertEquals(FieldType.SINGLE_FIELD, builder.calcFieldType("age"));
-        assertEquals(FieldType.OPERATOR_FIELD, builder.calcFieldType("age <"));
-        assertEquals(FieldType.NORMAL_FIELD, builder.calcFieldType("age < $param"));
-        assertEquals(FieldType.NORMAL_FIELD, builder.calcFieldType("forall(||){age < $}"));
-        assertEquals(FieldType.NORMAL_FIELD, builder.calcFieldType("forall(&&){age < $}"));
-        assertEquals(FieldType.NORMAL_FIELD, builder.calcFieldType("forall(,){age < $}"));
-        assertEquals(FieldType.NORMAL_FIELD, builder.calcFieldType("forall(){age < $}"));
-        assertEquals(FieldType.NORMAL_FIELD, builder.calcFieldType("forall(){age < $} && forall(){age == $}"));
-        assertEquals(FieldType.NORMAL_FIELD, builder.calcFieldType("x && forall(){age < $} && forall(){age == $}"));
-        assertEquals(FieldType.NORMAL_FIELD, builder.calcFieldType("x && forall(){age < $} && forall(){age == $} && y"));
-        assertEquals(FieldType.SINGLE_FIELD, builder.calcFieldType("age < $para"));
-        assertEquals(FieldType.SINGLE_FIELD, builder.calcFieldType("forall{||}{age < $}"));
-        assertEquals(FieldType.SINGLE_FIELD, builder.calcFieldType("forall(){}"));
-        assertEquals(FieldType.SINGLE_FIELD, builder.calcFieldType("forall(){age < $"));
-        assertEquals(FieldType.SINGLE_FIELD, builder.calcFieldType("forall(){,"));
-        assertEquals(FieldType.SINGLE_FIELD, builder.calcFieldType("forall({})"));
-        assertEquals(FieldType.SINGLE_FIELD, builder.calcFieldType("forall({}){test})"));
-        assertEquals(FieldType.SINGLE_FIELD, builder.calcFieldType("forall(&&){{}})"));
-        assertEquals(FieldType.SINGLE_FIELD, builder.calcFieldType("forall(&&){{})"));
-    }
-    
-    @Test
-    public void testIdentifyColumnCorrectly() {
-        LhsBuilder builder = new LhsBuilder( 9, 1, null );
-        assertFalse(builder.isMultipleConstraints());
-        
-        //will be added to Foo
-        builder = new LhsBuilder( 9, 1, "Foo" );
-        assertTrue(builder.isMultipleConstraints());
-        
-        //will be added to eval
-        builder = new LhsBuilder( 9, 1, "f:Foo() eval  " );
-        assertTrue(builder.isMultipleConstraints());
-        
-        //will just be verbatim
-        builder = new LhsBuilder( 9, 1, "f: Foo()" );
-        assertFalse(builder.isMultipleConstraints());
-        
-    }
-	
+
+	@Test
+	public void testIdentifyFieldTypes() {
+		LhsBuilder builder = new LhsBuilder( 9, 1, "" );
+		assertEquals(FieldType.SINGLE_FIELD, builder.calcFieldType("age"));
+		assertEquals(FieldType.OPERATOR_FIELD, builder.calcFieldType("age <"));
+		assertEquals(FieldType.NORMAL_FIELD, builder.calcFieldType("age < $param"));
+		assertEquals(FieldType.NORMAL_FIELD, builder.calcFieldType("forall(||){age < $}"));
+		assertEquals(FieldType.NORMAL_FIELD, builder.calcFieldType("forall(&&){age < $}"));
+		assertEquals(FieldType.NORMAL_FIELD, builder.calcFieldType("forall(,){age < $}"));
+		assertEquals(FieldType.NORMAL_FIELD, builder.calcFieldType("forall(){age < $}"));
+		assertEquals(FieldType.NORMAL_FIELD, builder.calcFieldType("forall(){age < $} && forall(){age == $}"));
+		assertEquals(FieldType.NORMAL_FIELD, builder.calcFieldType("x && forall(){age < $} && forall(){age == $}"));
+		assertEquals(FieldType.NORMAL_FIELD, builder.calcFieldType("x && forall(){age < $} && forall(){age == $} && y"));
+		assertEquals(FieldType.SINGLE_FIELD, builder.calcFieldType("age < $para"));
+		assertEquals(FieldType.SINGLE_FIELD, builder.calcFieldType("forall{||}{age < $}"));
+		assertEquals(FieldType.SINGLE_FIELD, builder.calcFieldType("forall(){}"));
+		assertEquals(FieldType.SINGLE_FIELD, builder.calcFieldType("forall(){age < $"));
+		assertEquals(FieldType.SINGLE_FIELD, builder.calcFieldType("forall(){,"));
+		assertEquals(FieldType.SINGLE_FIELD, builder.calcFieldType("forall({})"));
+		assertEquals(FieldType.SINGLE_FIELD, builder.calcFieldType("forall({}){test})"));
+		assertEquals(FieldType.SINGLE_FIELD, builder.calcFieldType("forall(&&){{}})"));
+		assertEquals(FieldType.SINGLE_FIELD, builder.calcFieldType("forall(&&){{})"));
+	}
+
+	@Test
+	public void testIdentifyColumnCorrectly() {
+		LhsBuilder builder = new LhsBuilder( 9, 1, null );
+		assertFalse(builder.isMultipleConstraints());
+
+		//will be added to Foo
+		builder = new LhsBuilder( 9, 1, "Foo" );
+		assertTrue(builder.isMultipleConstraints());
+
+		//will be added to eval
+		builder = new LhsBuilder( 9, 1, "f:Foo() eval  " );
+		assertTrue(builder.isMultipleConstraints());
+
+		//will just be verbatim
+		builder = new LhsBuilder( 9, 1, "f: Foo()" );
+		assertFalse(builder.isMultipleConstraints());
+
+	}
+
 }