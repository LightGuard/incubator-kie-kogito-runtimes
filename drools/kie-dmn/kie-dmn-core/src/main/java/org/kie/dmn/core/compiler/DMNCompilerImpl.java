--- conflicted
+++ resolved
@@ -32,20 +32,7 @@
 import org.kie.dmn.feel.lang.CompilerContext;
 import org.kie.dmn.feel.lang.Type;
 import org.kie.dmn.feel.lang.types.BuiltInType;
-import org.kie.dmn.feel.model.v1_1.DMNElementReference;
-import org.kie.dmn.feel.model.v1_1.DMNModelInstrumentedBase;
-import org.kie.dmn.feel.model.v1_1.DRGElement;
-import org.kie.dmn.feel.model.v1_1.Decision;
-import org.kie.dmn.feel.model.v1_1.DecisionRule;
-import org.kie.dmn.feel.model.v1_1.DecisionTable;
-import org.kie.dmn.feel.model.v1_1.Definitions;
-import org.kie.dmn.feel.model.v1_1.Expression;
-import org.kie.dmn.feel.model.v1_1.InformationRequirement;
-import org.kie.dmn.feel.model.v1_1.InputClause;
-import org.kie.dmn.feel.model.v1_1.InputData;
-import org.kie.dmn.feel.model.v1_1.ItemDefinition;
-import org.kie.dmn.feel.model.v1_1.LiteralExpression;
-import org.kie.dmn.feel.model.v1_1.UnaryTests;
+import org.kie.dmn.feel.model.v1_1.*;
 import org.kie.dmn.feel.runtime.Range;
 import org.kie.dmn.feel.runtime.UnaryTest;
 import org.kie.dmn.feel.runtime.decisiontables.DTDecisionRule;
@@ -148,23 +135,10 @@
             // this is an "simple" type, so find the namespace
             type = resolveSimpleTypeRef( itemDef, itemDef.getTypeRef() );
             UnaryTests allowedValuesStr = itemDef.getAllowedValues();
-<<<<<<< HEAD
             if( allowedValuesStr != null ) {
                 Object av = FEEL.newInstance().evaluate( "[" + allowedValuesStr.getText() + "]" );
                 java.util.List<?> allowedValues = av instanceof java.util.List ? (java.util.List) av : Collections.singletonList( av );
                 ((FeelTypeImpl)type).setAllowedValues( allowedValues );
-=======
-            if( DMNModelInstrumentedBase.URI_FEEL.equals( namespace ) ) {
-                Type feelType = BuiltInType.determineTypeFromName( itemDef.getTypeRef().getLocalPart() );
-                List<?> allowedValues = null;
-                if( allowedValuesStr != null ) {
-                    Object av = FEEL.newInstance().evaluate( "[" + allowedValuesStr.getText() + "]" );
-                    allowedValues = av instanceof List ? (List) av : Collections.singletonList( av );
-                }
-                type = new FeelTypeImpl( itemDef.getName(), itemDef.getId(), feelType, allowedValues );
-            } else {
-                logger.error( "Unknown namespace for type reference prefix: "+prefix );
->>>>>>> de65f433
             }
         } else {
             // this is a composite type
